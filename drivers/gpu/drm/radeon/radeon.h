--- conflicted
+++ resolved
@@ -386,10 +386,7 @@
 struct radeon_ib_pool {
 	struct mutex		mutex;
 	struct radeon_bo	*robj;
-<<<<<<< HEAD
-=======
 	struct list_head	bogus_ib;
->>>>>>> 383be5d1
 	struct radeon_ib	ibs[RADEON_IB_POOL_SIZE];
 	bool			ready;
 	unsigned		head_id;
