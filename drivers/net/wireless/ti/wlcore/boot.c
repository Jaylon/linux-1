/*
 * This file is part of wl1271
 *
 * Copyright (C) 2008-2010 Nokia Corporation
 *
 * Contact: Luciano Coelho <luciano.coelho@nokia.com>
 *
 * This program is free software; you can redistribute it and/or
 * modify it under the terms of the GNU General Public License
 * version 2 as published by the Free Software Foundation.
 *
 * This program is distributed in the hope that it will be useful, but
 * WITHOUT ANY WARRANTY; without even the implied warranty of
 * MERCHANTABILITY or FITNESS FOR A PARTICULAR PURPOSE.  See the GNU
 * General Public License for more details.
 *
 * You should have received a copy of the GNU General Public License
 * along with this program; if not, write to the Free Software
 * Foundation, Inc., 51 Franklin St, Fifth Floor, Boston, MA
 * 02110-1301 USA
 *
 */

#include <linux/slab.h>
#include <linux/wl12xx.h>
#include <linux/export.h>

#include "debug.h"
#include "acx.h"
#include "boot.h"
#include "io.h"
#include "event.h"
#include "rx.h"
#include "hw_ops.h"

static int wl1271_boot_set_ecpu_ctrl(struct wl1271 *wl, u32 flag)
{
	u32 cpu_ctrl;
	int ret;

	/* 10.5.0 run the firmware (I) */
	ret = wlcore_read_reg(wl, REG_ECPU_CONTROL, &cpu_ctrl);
	if (ret < 0)
		goto out;

	/* 10.5.1 run the firmware (II) */
	cpu_ctrl |= flag;
	ret = wlcore_write_reg(wl, REG_ECPU_CONTROL, cpu_ctrl);

out:
	return ret;
}

static int wlcore_boot_parse_fw_ver(struct wl1271 *wl,
				    struct wl1271_static_data *static_data)
{
	int ret;

	strncpy(wl->chip.fw_ver_str, static_data->fw_version,
		sizeof(wl->chip.fw_ver_str));

	/* make sure the string is NULL-terminated */
	wl->chip.fw_ver_str[sizeof(wl->chip.fw_ver_str) - 1] = '\0';

	ret = sscanf(wl->chip.fw_ver_str + 4, "%u.%u.%u.%u.%u",
		     &wl->chip.fw_ver[0], &wl->chip.fw_ver[1],
		     &wl->chip.fw_ver[2], &wl->chip.fw_ver[3],
		     &wl->chip.fw_ver[4]);

	if (ret != 5) {
		wl1271_warning("fw version incorrect value");
		memset(wl->chip.fw_ver, 0, sizeof(wl->chip.fw_ver));
		ret = -EINVAL;
		goto out;
	}

	ret = wlcore_identify_fw(wl);
	if (ret < 0)
		goto out;
out:
	return ret;
}

static int wlcore_boot_static_data(struct wl1271 *wl)
{
	struct wl1271_static_data *static_data;
	size_t len = sizeof(*static_data) + wl->static_data_priv_len;
	int ret;

	static_data = kmalloc(len, GFP_KERNEL);
	if (!static_data) {
		ret = -ENOMEM;
		goto out;
	}

<<<<<<< HEAD
	wl1271_read(wl, wl->cmd_box_addr, static_data, len, false);
=======
	ret = wlcore_read(wl, wl->cmd_box_addr, static_data, len, false);
	if (ret < 0)
		goto out_free;
>>>>>>> 42fb0b02

	ret = wlcore_boot_parse_fw_ver(wl, static_data);
	if (ret < 0)
		goto out_free;

	ret = wlcore_handle_static_data(wl, static_data);
	if (ret < 0)
		goto out_free;

out_free:
	kfree(static_data);
out:
	return ret;
}

static int wl1271_boot_upload_firmware_chunk(struct wl1271 *wl, void *buf,
					     size_t fw_data_len, u32 dest)
{
	struct wlcore_partition_set partition;
	int addr, chunk_num, partition_limit;
	u8 *p, *chunk;
	int ret;

	/* whal_FwCtrl_LoadFwImageSm() */

	wl1271_debug(DEBUG_BOOT, "starting firmware upload");

	wl1271_debug(DEBUG_BOOT, "fw_data_len %zd chunk_size %d",
		     fw_data_len, CHUNK_SIZE);

	if ((fw_data_len % 4) != 0) {
		wl1271_error("firmware length not multiple of four");
		return -EIO;
	}

	chunk = kmalloc(CHUNK_SIZE, GFP_KERNEL);
	if (!chunk) {
		wl1271_error("allocation for firmware upload chunk failed");
		return -ENOMEM;
	}

	memcpy(&partition, &wl->ptable[PART_DOWN], sizeof(partition));
	partition.mem.start = dest;
	ret = wlcore_set_partition(wl, &partition);
	if (ret < 0)
		return ret;

	/* 10.1 set partition limit and chunk num */
	chunk_num = 0;
	partition_limit = wl->ptable[PART_DOWN].mem.size;

	while (chunk_num < fw_data_len / CHUNK_SIZE) {
		/* 10.2 update partition, if needed */
		addr = dest + (chunk_num + 2) * CHUNK_SIZE;
		if (addr > partition_limit) {
			addr = dest + chunk_num * CHUNK_SIZE;
			partition_limit = chunk_num * CHUNK_SIZE +
				wl->ptable[PART_DOWN].mem.size;
			partition.mem.start = addr;
			ret = wlcore_set_partition(wl, &partition);
			if (ret < 0)
				return ret;
		}

		/* 10.3 upload the chunk */
		addr = dest + chunk_num * CHUNK_SIZE;
		p = buf + chunk_num * CHUNK_SIZE;
		memcpy(chunk, p, CHUNK_SIZE);
		wl1271_debug(DEBUG_BOOT, "uploading fw chunk 0x%p to 0x%x",
			     p, addr);
		ret = wlcore_write(wl, addr, chunk, CHUNK_SIZE, false);
		if (ret < 0)
			goto out;

		chunk_num++;
	}

	/* 10.4 upload the last chunk */
	addr = dest + chunk_num * CHUNK_SIZE;
	p = buf + chunk_num * CHUNK_SIZE;
	memcpy(chunk, p, fw_data_len % CHUNK_SIZE);
	wl1271_debug(DEBUG_BOOT, "uploading fw last chunk (%zd B) 0x%p to 0x%x",
		     fw_data_len % CHUNK_SIZE, p, addr);
	ret = wlcore_write(wl, addr, chunk, fw_data_len % CHUNK_SIZE, false);

out:
	kfree(chunk);
	return ret;
}

int wlcore_boot_upload_firmware(struct wl1271 *wl)
{
	u32 chunks, addr, len;
	int ret = 0;
	u8 *fw;

	fw = wl->fw;
	chunks = be32_to_cpup((__be32 *) fw);
	fw += sizeof(u32);

	wl1271_debug(DEBUG_BOOT, "firmware chunks to be uploaded: %u", chunks);

	while (chunks--) {
		addr = be32_to_cpup((__be32 *) fw);
		fw += sizeof(u32);
		len = be32_to_cpup((__be32 *) fw);
		fw += sizeof(u32);

		if (len > 300000) {
			wl1271_info("firmware chunk too long: %u", len);
			return -EINVAL;
		}
		wl1271_debug(DEBUG_BOOT, "chunk %d addr 0x%x len %u",
			     chunks, addr, len);
		ret = wl1271_boot_upload_firmware_chunk(wl, fw, len, addr);
		if (ret != 0)
			break;
		fw += len;
	}

	return ret;
}
EXPORT_SYMBOL_GPL(wlcore_boot_upload_firmware);

int wlcore_boot_upload_nvs(struct wl1271 *wl)
{
	size_t nvs_len, burst_len;
	int i;
	u32 dest_addr, val;
	u8 *nvs_ptr, *nvs_aligned;
	int ret;

	if (wl->nvs == NULL) {
		wl1271_error("NVS file is needed during boot");
		return -ENODEV;
	}

	if (wl->quirks & WLCORE_QUIRK_LEGACY_NVS) {
		struct wl1271_nvs_file *nvs =
			(struct wl1271_nvs_file *)wl->nvs;
		/*
		 * FIXME: the LEGACY NVS image support (NVS's missing the 5GHz
		 * band configurations) can be removed when those NVS files stop
		 * floating around.
		 */
		if (wl->nvs_len == sizeof(struct wl1271_nvs_file) ||
		    wl->nvs_len == WL1271_INI_LEGACY_NVS_FILE_SIZE) {
			if (nvs->general_params.dual_mode_select)
				wl->enable_11a = true;
		}

		if (wl->nvs_len != sizeof(struct wl1271_nvs_file) &&
		    (wl->nvs_len != WL1271_INI_LEGACY_NVS_FILE_SIZE ||
		     wl->enable_11a)) {
			wl1271_error("nvs size is not as expected: %zu != %zu",
				wl->nvs_len, sizeof(struct wl1271_nvs_file));
			kfree(wl->nvs);
			wl->nvs = NULL;
			wl->nvs_len = 0;
			return -EILSEQ;
		}

		/* only the first part of the NVS needs to be uploaded */
		nvs_len = sizeof(nvs->nvs);
		nvs_ptr = (u8 *) nvs->nvs;
	} else {
		struct wl128x_nvs_file *nvs = (struct wl128x_nvs_file *)wl->nvs;

		if (wl->nvs_len == sizeof(struct wl128x_nvs_file)) {
			if (nvs->general_params.dual_mode_select)
				wl->enable_11a = true;
		} else {
			wl1271_error("nvs size is not as expected: %zu != %zu",
				     wl->nvs_len,
				     sizeof(struct wl128x_nvs_file));
			kfree(wl->nvs);
			wl->nvs = NULL;
			wl->nvs_len = 0;
			return -EILSEQ;
		}

		/* only the first part of the NVS needs to be uploaded */
		nvs_len = sizeof(nvs->nvs);
		nvs_ptr = (u8 *)nvs->nvs;
	}

	/* update current MAC address to NVS */
	nvs_ptr[11] = wl->addresses[0].addr[0];
	nvs_ptr[10] = wl->addresses[0].addr[1];
	nvs_ptr[6] = wl->addresses[0].addr[2];
	nvs_ptr[5] = wl->addresses[0].addr[3];
	nvs_ptr[4] = wl->addresses[0].addr[4];
	nvs_ptr[3] = wl->addresses[0].addr[5];

	/*
	 * Layout before the actual NVS tables:
	 * 1 byte : burst length.
	 * 2 bytes: destination address.
	 * n bytes: data to burst copy.
	 *
	 * This is ended by a 0 length, then the NVS tables.
	 */

	/* FIXME: Do we need to check here whether the LSB is 1? */
	while (nvs_ptr[0]) {
		burst_len = nvs_ptr[0];
		dest_addr = (nvs_ptr[1] & 0xfe) | ((u32)(nvs_ptr[2] << 8));

		/*
		 * Due to our new wl1271_translate_reg_addr function,
		 * we need to add the register partition start address
		 * to the destination
		 */
		dest_addr += wl->curr_part.reg.start;

		/* We move our pointer to the data */
		nvs_ptr += 3;

		for (i = 0; i < burst_len; i++) {
			if (nvs_ptr + 3 >= (u8 *) wl->nvs + nvs_len)
				goto out_badnvs;

			val = (nvs_ptr[0] | (nvs_ptr[1] << 8)
			       | (nvs_ptr[2] << 16) | (nvs_ptr[3] << 24));

			wl1271_debug(DEBUG_BOOT,
				     "nvs burst write 0x%x: 0x%x",
				     dest_addr, val);
			ret = wlcore_write32(wl, dest_addr, val);
			if (ret < 0)
				return ret;

			nvs_ptr += 4;
			dest_addr += 4;
		}

		if (nvs_ptr >= (u8 *) wl->nvs + nvs_len)
			goto out_badnvs;
	}

	/*
	 * We've reached the first zero length, the first NVS table
	 * is located at an aligned offset which is at least 7 bytes further.
	 * NOTE: The wl->nvs->nvs element must be first, in order to
	 * simplify the casting, we assume it is at the beginning of
	 * the wl->nvs structure.
	 */
	nvs_ptr = (u8 *)wl->nvs +
			ALIGN(nvs_ptr - (u8 *)wl->nvs + 7, 4);

	if (nvs_ptr >= (u8 *) wl->nvs + nvs_len)
		goto out_badnvs;

	nvs_len -= nvs_ptr - (u8 *)wl->nvs;

	/* Now we must set the partition correctly */
	ret = wlcore_set_partition(wl, &wl->ptable[PART_WORK]);
	if (ret < 0)
		return ret;

	/* Copy the NVS tables to a new block to ensure alignment */
	nvs_aligned = kmemdup(nvs_ptr, nvs_len, GFP_KERNEL);
	if (!nvs_aligned)
		return -ENOMEM;

	/* And finally we upload the NVS tables */
	ret = wlcore_write_data(wl, REG_CMD_MBOX_ADDRESS, nvs_aligned, nvs_len,
				false);

	kfree(nvs_aligned);
	return ret;

out_badnvs:
	wl1271_error("nvs data is malformed");
	return -EILSEQ;
}
EXPORT_SYMBOL_GPL(wlcore_boot_upload_nvs);

int wlcore_boot_run_firmware(struct wl1271 *wl)
{
	int loop, ret;
	u32 chip_id, intr;

	/* Make sure we have the boot partition */
	ret = wlcore_set_partition(wl, &wl->ptable[PART_BOOT]);
	if (ret < 0)
		return ret;

	ret = wl1271_boot_set_ecpu_ctrl(wl, ECPU_CONTROL_HALT);
	if (ret < 0)
		return ret;

	ret = wlcore_read_reg(wl, REG_CHIP_ID_B, &chip_id);
	if (ret < 0)
		return ret;

	wl1271_debug(DEBUG_BOOT, "chip id after firmware boot: 0x%x", chip_id);

	if (chip_id != wl->chip.id) {
		wl1271_error("chip id doesn't match after firmware boot");
		return -EIO;
	}

	/* wait for init to complete */
	loop = 0;
	while (loop++ < INIT_LOOP) {
		udelay(INIT_LOOP_DELAY);
		ret = wlcore_read_reg(wl, REG_INTERRUPT_NO_CLEAR, &intr);
		if (ret < 0)
			return ret;

		if (intr == 0xffffffff) {
			wl1271_error("error reading hardware complete "
				     "init indication");
			return -EIO;
		}
		/* check that ACX_INTR_INIT_COMPLETE is enabled */
		else if (intr & WL1271_ACX_INTR_INIT_COMPLETE) {
			ret = wlcore_write_reg(wl, REG_INTERRUPT_ACK,
					       WL1271_ACX_INTR_INIT_COMPLETE);
			if (ret < 0)
				return ret;
			break;
		}
	}

	if (loop > INIT_LOOP) {
		wl1271_error("timeout waiting for the hardware to "
			     "complete initialization");
		return -EIO;
	}

	/* get hardware config command mail box */
	ret = wlcore_read_reg(wl, REG_COMMAND_MAILBOX_PTR, &wl->cmd_box_addr);
	if (ret < 0)
		return ret;

	wl1271_debug(DEBUG_MAILBOX, "cmd_box_addr 0x%x", wl->cmd_box_addr);

	/* get hardware config event mail box */
	ret = wlcore_read_reg(wl, REG_EVENT_MAILBOX_PTR, &wl->mbox_ptr[0]);
	if (ret < 0)
		return ret;

	wl->mbox_ptr[1] = wl->mbox_ptr[0] + sizeof(struct event_mailbox);

	wl1271_debug(DEBUG_MAILBOX, "MBOX ptrs: 0x%x 0x%x",
		     wl->mbox_ptr[0], wl->mbox_ptr[1]);

	ret = wlcore_boot_static_data(wl);
	if (ret < 0) {
		wl1271_error("error getting static data");
		return ret;
	}

	/*
	 * in case of full asynchronous mode the firmware event must be
	 * ready to receive event from the command mailbox
	 */

	/* unmask required mbox events  */
	wl->event_mask = BSS_LOSE_EVENT_ID |
		REGAINED_BSS_EVENT_ID |
		SCAN_COMPLETE_EVENT_ID |
		ROLE_STOP_COMPLETE_EVENT_ID |
		RSSI_SNR_TRIGGER_0_EVENT_ID |
		PSPOLL_DELIVERY_FAILURE_EVENT_ID |
		SOFT_GEMINI_SENSE_EVENT_ID |
		PERIODIC_SCAN_REPORT_EVENT_ID |
		PERIODIC_SCAN_COMPLETE_EVENT_ID |
		DUMMY_PACKET_EVENT_ID |
		PEER_REMOVE_COMPLETE_EVENT_ID |
		BA_SESSION_RX_CONSTRAINT_EVENT_ID |
		REMAIN_ON_CHANNEL_COMPLETE_EVENT_ID |
		INACTIVE_STA_EVENT_ID |
		MAX_TX_RETRY_EVENT_ID |
		CHANNEL_SWITCH_COMPLETE_EVENT_ID;

	ret = wl1271_event_unmask(wl);
	if (ret < 0) {
		wl1271_error("EVENT mask setting failed");
		return ret;
	}

	/* set the working partition to its "running" mode offset */
	ret = wlcore_set_partition(wl, &wl->ptable[PART_WORK]);

	/* firmware startup completed */
	return ret;
}
EXPORT_SYMBOL_GPL(wlcore_boot_run_firmware);<|MERGE_RESOLUTION|>--- conflicted
+++ resolved
@@ -93,13 +93,9 @@
 		goto out;
 	}
 
-<<<<<<< HEAD
-	wl1271_read(wl, wl->cmd_box_addr, static_data, len, false);
-=======
 	ret = wlcore_read(wl, wl->cmd_box_addr, static_data, len, false);
 	if (ret < 0)
 		goto out_free;
->>>>>>> 42fb0b02
 
 	ret = wlcore_boot_parse_fw_ver(wl, static_data);
 	if (ret < 0)
