#
# 32-bit system call numbers and entry vectors
#
# The format is:
# <number> <abi> <name> <entry point> <compat entry point>
#
# The abi is always "i386" for this file.
#
0	i386	restart_syscall		sys_restart_syscall
1	i386	exit			sys_exit
2	i386	fork			sys_fork			stub32_fork
3	i386	read			sys_read
4	i386	write			sys_write
5	i386	open			sys_open			compat_sys_open
6	i386	close			sys_close
7	i386	waitpid			sys_waitpid			sys32_waitpid
8	i386	creat			sys_creat
9	i386	link			sys_link
10	i386	unlink			sys_unlink
11	i386	execve			sys_execve			stub32_execve
12	i386	chdir			sys_chdir
13	i386	time			sys_time			compat_sys_time
14	i386	mknod			sys_mknod
15	i386	chmod			sys_chmod
16	i386	lchown			sys_lchown16
17	i386	break
18	i386	oldstat			sys_stat
19	i386	lseek			sys_lseek			compat_sys_lseek
20	i386	getpid			sys_getpid
21	i386	mount			sys_mount			compat_sys_mount
22	i386	umount			sys_oldumount
23	i386	setuid			sys_setuid16
24	i386	getuid			sys_getuid16
25	i386	stime			sys_stime			compat_sys_stime
26	i386	ptrace			sys_ptrace			compat_sys_ptrace
27	i386	alarm			sys_alarm
28	i386	oldfstat		sys_fstat
29	i386	pause			sys_pause
30	i386	utime			sys_utime			compat_sys_utime
31	i386	stty
32	i386	gtty
33	i386	access			sys_access
34	i386	nice			sys_nice
35	i386	ftime
36	i386	sync			sys_sync
37	i386	kill			sys_kill
38	i386	rename			sys_rename
39	i386	mkdir			sys_mkdir
40	i386	rmdir			sys_rmdir
41	i386	dup			sys_dup
42	i386	pipe			sys_pipe
43	i386	times			sys_times			compat_sys_times
44	i386	prof
45	i386	brk			sys_brk
46	i386	setgid			sys_setgid16
47	i386	getgid			sys_getgid16
48	i386	signal			sys_signal
49	i386	geteuid			sys_geteuid16
50	i386	getegid			sys_getegid16
51	i386	acct			sys_acct
52	i386	umount2			sys_umount
53	i386	lock
54	i386	ioctl			sys_ioctl			compat_sys_ioctl
55	i386	fcntl			sys_fcntl			compat_sys_fcntl64
56	i386	mpx
57	i386	setpgid			sys_setpgid
58	i386	ulimit
59	i386	oldolduname		sys_olduname
60	i386	umask			sys_umask
61	i386	chroot			sys_chroot
62	i386	ustat			sys_ustat			compat_sys_ustat
63	i386	dup2			sys_dup2
64	i386	getppid			sys_getppid
65	i386	getpgrp			sys_getpgrp
66	i386	setsid			sys_setsid
67	i386	sigaction		sys_sigaction			compat_sys_sigaction
68	i386	sgetmask		sys_sgetmask
69	i386	ssetmask		sys_ssetmask
70	i386	setreuid		sys_setreuid16
71	i386	setregid		sys_setregid16
72	i386	sigsuspend		sys_sigsuspend			sys_sigsuspend
73	i386	sigpending		sys_sigpending			compat_sys_sigpending
74	i386	sethostname		sys_sethostname
75	i386	setrlimit		sys_setrlimit			compat_sys_setrlimit
76	i386	getrlimit		sys_old_getrlimit		compat_sys_old_getrlimit
77	i386	getrusage		sys_getrusage			compat_sys_getrusage
78	i386	gettimeofday		sys_gettimeofday		compat_sys_gettimeofday
79	i386	settimeofday		sys_settimeofday		compat_sys_settimeofday
80	i386	getgroups		sys_getgroups16
81	i386	setgroups		sys_setgroups16
82	i386	select			sys_old_select			compat_sys_old_select
83	i386	symlink			sys_symlink
84	i386	oldlstat		sys_lstat
85	i386	readlink		sys_readlink
86	i386	uselib			sys_uselib
87	i386	swapon			sys_swapon
88	i386	reboot			sys_reboot
89	i386	readdir			sys_old_readdir			compat_sys_old_readdir
90	i386	mmap			sys_old_mmap			sys32_mmap
91	i386	munmap			sys_munmap
92	i386	truncate		sys_truncate			compat_sys_truncate
93	i386	ftruncate		sys_ftruncate			compat_sys_ftruncate
94	i386	fchmod			sys_fchmod
95	i386	fchown			sys_fchown16
96	i386	getpriority		sys_getpriority
97	i386	setpriority		sys_setpriority
98	i386	profil
99	i386	statfs			sys_statfs			compat_sys_statfs
100	i386	fstatfs			sys_fstatfs			compat_sys_fstatfs
101	i386	ioperm			sys_ioperm
102	i386	socketcall		sys_socketcall			compat_sys_socketcall
103	i386	syslog			sys_syslog
104	i386	setitimer		sys_setitimer			compat_sys_setitimer
105	i386	getitimer		sys_getitimer			compat_sys_getitimer
106	i386	stat			sys_newstat			compat_sys_newstat
107	i386	lstat			sys_newlstat			compat_sys_newlstat
108	i386	fstat			sys_newfstat			compat_sys_newfstat
109	i386	olduname		sys_uname
110	i386	iopl			sys_iopl
111	i386	vhangup			sys_vhangup
112	i386	idle
113	i386	vm86old			sys_vm86old			sys32_vm86_warning
114	i386	wait4			sys_wait4			compat_sys_wait4
115	i386	swapoff			sys_swapoff
116	i386	sysinfo			sys_sysinfo			compat_sys_sysinfo
117	i386	ipc			sys_ipc				compat_sys_ipc
118	i386	fsync			sys_fsync
119	i386	sigreturn		sys_sigreturn			stub32_sigreturn
120	i386	clone			sys_clone			stub32_clone
121	i386	setdomainname		sys_setdomainname
122	i386	uname			sys_newuname
123	i386	modify_ldt		sys_modify_ldt
124	i386	adjtimex		sys_adjtimex			compat_sys_adjtimex
125	i386	mprotect		sys_mprotect
126	i386	sigprocmask		sys_sigprocmask			compat_sys_sigprocmask
127	i386	create_module
128	i386	init_module		sys_init_module
129	i386	delete_module		sys_delete_module
130	i386	get_kernel_syms
131	i386	quotactl		sys_quotactl			sys32_quotactl
132	i386	getpgid			sys_getpgid
133	i386	fchdir			sys_fchdir
134	i386	bdflush			sys_bdflush
135	i386	sysfs			sys_sysfs
136	i386	personality		sys_personality
137	i386	afs_syscall
138	i386	setfsuid		sys_setfsuid16
139	i386	setfsgid		sys_setfsgid16
140	i386	_llseek			sys_llseek
141	i386	getdents		sys_getdents			compat_sys_getdents
142	i386	_newselect		sys_select			compat_sys_select
143	i386	flock			sys_flock
144	i386	msync			sys_msync
145	i386	readv			sys_readv			compat_sys_readv
146	i386	writev			sys_writev			compat_sys_writev
147	i386	getsid			sys_getsid
148	i386	fdatasync		sys_fdatasync
149	i386	_sysctl			sys_sysctl			compat_sys_sysctl
150	i386	mlock			sys_mlock
151	i386	munlock			sys_munlock
152	i386	mlockall		sys_mlockall
153	i386	munlockall		sys_munlockall
154	i386	sched_setparam		sys_sched_setparam
155	i386	sched_getparam		sys_sched_getparam
156	i386	sched_setscheduler	sys_sched_setscheduler
157	i386	sched_getscheduler	sys_sched_getscheduler
158	i386	sched_yield		sys_sched_yield
159	i386	sched_get_priority_max	sys_sched_get_priority_max
160	i386	sched_get_priority_min	sys_sched_get_priority_min
161	i386	sched_rr_get_interval	sys_sched_rr_get_interval	compat_sys_sched_rr_get_interval
162	i386	nanosleep		sys_nanosleep			compat_sys_nanosleep
163	i386	mremap			sys_mremap
164	i386	setresuid		sys_setresuid16
165	i386	getresuid		sys_getresuid16
166	i386	vm86			sys_vm86			sys32_vm86_warning
167	i386	query_module
168	i386	poll			sys_poll
169	i386	nfsservctl
170	i386	setresgid		sys_setresgid16
171	i386	getresgid		sys_getresgid16
172	i386	prctl			sys_prctl
173	i386	rt_sigreturn		sys_rt_sigreturn		stub32_rt_sigreturn
174	i386	rt_sigaction		sys_rt_sigaction		compat_sys_rt_sigaction
175	i386	rt_sigprocmask		sys_rt_sigprocmask
176	i386	rt_sigpending		sys_rt_sigpending		compat_sys_rt_sigpending
177	i386	rt_sigtimedwait		sys_rt_sigtimedwait		compat_sys_rt_sigtimedwait
178	i386	rt_sigqueueinfo		sys_rt_sigqueueinfo		compat_sys_rt_sigqueueinfo
179	i386	rt_sigsuspend		sys_rt_sigsuspend
180	i386	pread64			sys_pread64			sys32_pread
181	i386	pwrite64		sys_pwrite64			sys32_pwrite
182	i386	chown			sys_chown16
183	i386	getcwd			sys_getcwd
184	i386	capget			sys_capget
185	i386	capset			sys_capset
186	i386	sigaltstack		sys_sigaltstack			compat_sys_sigaltstack
187	i386	sendfile		sys_sendfile			compat_sys_sendfile
188	i386	getpmsg
189	i386	putpmsg
190	i386	vfork			sys_vfork			stub32_vfork
191	i386	ugetrlimit		sys_getrlimit			compat_sys_getrlimit
192	i386	mmap2			sys_mmap_pgoff
193	i386	truncate64		sys_truncate64			sys32_truncate64
194	i386	ftruncate64		sys_ftruncate64			sys32_ftruncate64
195	i386	stat64			sys_stat64			sys32_stat64
196	i386	lstat64			sys_lstat64			sys32_lstat64
197	i386	fstat64			sys_fstat64			sys32_fstat64
198	i386	lchown32		sys_lchown
199	i386	getuid32		sys_getuid
200	i386	getgid32		sys_getgid
201	i386	geteuid32		sys_geteuid
202	i386	getegid32		sys_getegid
203	i386	setreuid32		sys_setreuid
204	i386	setregid32		sys_setregid
205	i386	getgroups32		sys_getgroups
206	i386	setgroups32		sys_setgroups
207	i386	fchown32		sys_fchown
208	i386	setresuid32		sys_setresuid
209	i386	getresuid32		sys_getresuid
210	i386	setresgid32		sys_setresgid
211	i386	getresgid32		sys_getresgid
212	i386	chown32			sys_chown
213	i386	setuid32		sys_setuid
214	i386	setgid32		sys_setgid
215	i386	setfsuid32		sys_setfsuid
216	i386	setfsgid32		sys_setfsgid
217	i386	pivot_root		sys_pivot_root
218	i386	mincore			sys_mincore
219	i386	madvise			sys_madvise
220	i386	getdents64		sys_getdents64			compat_sys_getdents64
221	i386	fcntl64			sys_fcntl64			compat_sys_fcntl64
# 222 is unused
# 223 is unused
224	i386	gettid			sys_gettid
225	i386	readahead		sys_readahead			sys32_readahead
226	i386	setxattr		sys_setxattr
227	i386	lsetxattr		sys_lsetxattr
228	i386	fsetxattr		sys_fsetxattr
229	i386	getxattr		sys_getxattr
230	i386	lgetxattr		sys_lgetxattr
231	i386	fgetxattr		sys_fgetxattr
232	i386	listxattr		sys_listxattr
233	i386	llistxattr		sys_llistxattr
234	i386	flistxattr		sys_flistxattr
235	i386	removexattr		sys_removexattr
236	i386	lremovexattr		sys_lremovexattr
237	i386	fremovexattr		sys_fremovexattr
238	i386	tkill			sys_tkill
239	i386	sendfile64		sys_sendfile64
240	i386	futex			sys_futex			compat_sys_futex
241	i386	sched_setaffinity	sys_sched_setaffinity		compat_sys_sched_setaffinity
242	i386	sched_getaffinity	sys_sched_getaffinity		compat_sys_sched_getaffinity
243	i386	set_thread_area		sys_set_thread_area
244	i386	get_thread_area		sys_get_thread_area
245	i386	io_setup		sys_io_setup			compat_sys_io_setup
246	i386	io_destroy		sys_io_destroy
247	i386	io_getevents		sys_io_getevents		compat_sys_io_getevents
248	i386	io_submit		sys_io_submit			compat_sys_io_submit
249	i386	io_cancel		sys_io_cancel
250	i386	fadvise64		sys_fadvise64			sys32_fadvise64
# 251 is available for reuse (was briefly sys_set_zone_reclaim)
252	i386	exit_group		sys_exit_group
253	i386	lookup_dcookie		sys_lookup_dcookie		compat_sys_lookup_dcookie
254	i386	epoll_create		sys_epoll_create
255	i386	epoll_ctl		sys_epoll_ctl
256	i386	epoll_wait		sys_epoll_wait
257	i386	remap_file_pages	sys_remap_file_pages
258	i386	set_tid_address		sys_set_tid_address
259	i386	timer_create		sys_timer_create		compat_sys_timer_create
260	i386	timer_settime		sys_timer_settime		compat_sys_timer_settime
261	i386	timer_gettime		sys_timer_gettime		compat_sys_timer_gettime
262	i386	timer_getoverrun	sys_timer_getoverrun
263	i386	timer_delete		sys_timer_delete
264	i386	clock_settime		sys_clock_settime		compat_sys_clock_settime
265	i386	clock_gettime		sys_clock_gettime		compat_sys_clock_gettime
266	i386	clock_getres		sys_clock_getres		compat_sys_clock_getres
267	i386	clock_nanosleep		sys_clock_nanosleep		compat_sys_clock_nanosleep
268	i386	statfs64		sys_statfs64			compat_sys_statfs64
269	i386	fstatfs64		sys_fstatfs64			compat_sys_fstatfs64
270	i386	tgkill			sys_tgkill
271	i386	utimes			sys_utimes			compat_sys_utimes
272	i386	fadvise64_64		sys_fadvise64_64		sys32_fadvise64_64
273	i386	vserver
274	i386	mbind			sys_mbind
275	i386	get_mempolicy		sys_get_mempolicy		compat_sys_get_mempolicy
276	i386	set_mempolicy		sys_set_mempolicy
277	i386	mq_open			sys_mq_open			compat_sys_mq_open
278	i386	mq_unlink		sys_mq_unlink
279	i386	mq_timedsend		sys_mq_timedsend		compat_sys_mq_timedsend
280	i386	mq_timedreceive		sys_mq_timedreceive		compat_sys_mq_timedreceive
281	i386	mq_notify		sys_mq_notify			compat_sys_mq_notify
282	i386	mq_getsetattr		sys_mq_getsetattr		compat_sys_mq_getsetattr
283	i386	kexec_load		sys_kexec_load			compat_sys_kexec_load
284	i386	waitid			sys_waitid			compat_sys_waitid
# 285 sys_setaltroot
286	i386	add_key			sys_add_key
287	i386	request_key		sys_request_key
288	i386	keyctl			sys_keyctl
289	i386	ioprio_set		sys_ioprio_set
290	i386	ioprio_get		sys_ioprio_get
291	i386	inotify_init		sys_inotify_init
292	i386	inotify_add_watch	sys_inotify_add_watch
293	i386	inotify_rm_watch	sys_inotify_rm_watch
294	i386	migrate_pages		sys_migrate_pages
295	i386	openat			sys_openat			compat_sys_openat
296	i386	mkdirat			sys_mkdirat
297	i386	mknodat			sys_mknodat
298	i386	fchownat		sys_fchownat
299	i386	futimesat		sys_futimesat			compat_sys_futimesat
300	i386	fstatat64		sys_fstatat64			sys32_fstatat
301	i386	unlinkat		sys_unlinkat
302	i386	renameat		sys_renameat
303	i386	linkat			sys_linkat
304	i386	symlinkat		sys_symlinkat
305	i386	readlinkat		sys_readlinkat
306	i386	fchmodat		sys_fchmodat
307	i386	faccessat		sys_faccessat
308	i386	pselect6		sys_pselect6			compat_sys_pselect6
309	i386	ppoll			sys_ppoll			compat_sys_ppoll
310	i386	unshare			sys_unshare
311	i386	set_robust_list		sys_set_robust_list		compat_sys_set_robust_list
312	i386	get_robust_list		sys_get_robust_list		compat_sys_get_robust_list
313	i386	splice			sys_splice
314	i386	sync_file_range		sys_sync_file_range		sys32_sync_file_range
315	i386	tee			sys_tee
316	i386	vmsplice		sys_vmsplice			compat_sys_vmsplice
317	i386	move_pages		sys_move_pages			compat_sys_move_pages
318	i386	getcpu			sys_getcpu
319	i386	epoll_pwait		sys_epoll_pwait
320	i386	utimensat		sys_utimensat			compat_sys_utimensat
321	i386	signalfd		sys_signalfd			compat_sys_signalfd
322	i386	timerfd_create		sys_timerfd_create
323	i386	eventfd			sys_eventfd
324	i386	fallocate		sys_fallocate			sys32_fallocate
325	i386	timerfd_settime		sys_timerfd_settime		compat_sys_timerfd_settime
326	i386	timerfd_gettime		sys_timerfd_gettime		compat_sys_timerfd_gettime
327	i386	signalfd4		sys_signalfd4			compat_sys_signalfd4
328	i386	eventfd2		sys_eventfd2
329	i386	epoll_create1		sys_epoll_create1
330	i386	dup3			sys_dup3
331	i386	pipe2			sys_pipe2
332	i386	inotify_init1		sys_inotify_init1
333	i386	preadv			sys_preadv			compat_sys_preadv
334	i386	pwritev			sys_pwritev			compat_sys_pwritev
335	i386	rt_tgsigqueueinfo	sys_rt_tgsigqueueinfo		compat_sys_rt_tgsigqueueinfo
336	i386	perf_event_open		sys_perf_event_open
337	i386	recvmmsg		sys_recvmmsg			compat_sys_recvmmsg
338	i386	fanotify_init		sys_fanotify_init
339	i386	fanotify_mark		sys_fanotify_mark		compat_sys_fanotify_mark
340	i386	prlimit64		sys_prlimit64
341	i386	name_to_handle_at	sys_name_to_handle_at
342	i386	open_by_handle_at	sys_open_by_handle_at		compat_sys_open_by_handle_at
343	i386	clock_adjtime		sys_clock_adjtime		compat_sys_clock_adjtime
344	i386	syncfs			sys_syncfs
345	i386	sendmmsg		sys_sendmmsg			compat_sys_sendmmsg
346	i386	setns			sys_setns
347	i386	process_vm_readv	sys_process_vm_readv		compat_sys_process_vm_readv
348	i386	process_vm_writev	sys_process_vm_writev		compat_sys_process_vm_writev
349	i386	kcmp			sys_kcmp
350	i386	finit_module		sys_finit_module
351	i386	sched_setattr		sys_sched_setattr
352	i386	sched_getattr		sys_sched_getattr
353	i386	renameat2		sys_renameat2
<<<<<<< HEAD
354	i386	seccomp			sys_seccomp
=======
355	i386	getrandom		sys_getrandom
>>>>>>> e02b8765
<|MERGE_RESOLUTION|>--- conflicted
+++ resolved
@@ -360,8 +360,5 @@
 351	i386	sched_setattr		sys_sched_setattr
 352	i386	sched_getattr		sys_sched_getattr
 353	i386	renameat2		sys_renameat2
-<<<<<<< HEAD
 354	i386	seccomp			sys_seccomp
-=======
-355	i386	getrandom		sys_getrandom
->>>>>>> e02b8765
+355	i386	getrandom		sys_getrandom