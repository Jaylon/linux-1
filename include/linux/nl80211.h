#ifndef __LINUX_NL80211_H
#define __LINUX_NL80211_H
/*
 * 802.11 netlink interface public header
 *
 * Copyright 2006-2010 Johannes Berg <johannes@sipsolutions.net>
 * Copyright 2008 Michael Wu <flamingice@sourmilk.net>
 * Copyright 2008 Luis Carlos Cobo <luisca@cozybit.com>
 * Copyright 2008 Michael Buesch <m@bues.ch>
 * Copyright 2008, 2009 Luis R. Rodriguez <lrodriguez@atheros.com>
 * Copyright 2008 Jouni Malinen <jouni.malinen@atheros.com>
 * Copyright 2008 Colin McCabe <colin@cozybit.com>
 *
 * Permission to use, copy, modify, and/or distribute this software for any
 * purpose with or without fee is hereby granted, provided that the above
 * copyright notice and this permission notice appear in all copies.
 *
 * THE SOFTWARE IS PROVIDED "AS IS" AND THE AUTHOR DISCLAIMS ALL WARRANTIES
 * WITH REGARD TO THIS SOFTWARE INCLUDING ALL IMPLIED WARRANTIES OF
 * MERCHANTABILITY AND FITNESS. IN NO EVENT SHALL THE AUTHOR BE LIABLE FOR
 * ANY SPECIAL, DIRECT, INDIRECT, OR CONSEQUENTIAL DAMAGES OR ANY DAMAGES
 * WHATSOEVER RESULTING FROM LOSS OF USE, DATA OR PROFITS, WHETHER IN AN
 * ACTION OF CONTRACT, NEGLIGENCE OR OTHER TORTIOUS ACTION, ARISING OUT OF
 * OR IN CONNECTION WITH THE USE OR PERFORMANCE OF THIS SOFTWARE.
 *
 */

#include <linux/types.h>

/**
 * DOC: Station handling
 *
 * Stations are added per interface, but a special case exists with VLAN
 * interfaces. When a station is bound to an AP interface, it may be moved
 * into a VLAN identified by a VLAN interface index (%NL80211_ATTR_STA_VLAN).
 * The station is still assumed to belong to the AP interface it was added
 * to.
 *
 * TODO: need more info?
 */

/**
 * DOC: Frame transmission/registration support
 *
 * Frame transmission and registration support exists to allow userspace
 * management entities such as wpa_supplicant react to management frames
 * that are not being handled by the kernel. This includes, for example,
 * certain classes of action frames that cannot be handled in the kernel
 * for various reasons.
 *
 * Frame registration is done on a per-interface basis and registrations
 * cannot be removed other than by closing the socket. It is possible to
 * specify a registration filter to register, for example, only for a
 * certain type of action frame. In particular with action frames, those
 * that userspace registers for will not be returned as unhandled by the
 * driver, so that the registered application has to take responsibility
 * for doing that.
 *
 * The type of frame that can be registered for is also dependent on the
 * driver and interface type. The frame types are advertised in wiphy
 * attributes so applications know what to expect.
 *
 * NOTE: When an interface changes type while registrations are active,
 *       these registrations are ignored until the interface type is
 *       changed again. This means that changing the interface type can
 *       lead to a situation that couldn't otherwise be produced, but
 *       any such registrations will be dormant in the sense that they
 *       will not be serviced, i.e. they will not receive any frames.
 *
 * Frame transmission allows userspace to send for example the required
 * responses to action frames. It is subject to some sanity checking,
 * but many frames can be transmitted. When a frame was transmitted, its
 * status is indicated to the sending socket.
 *
 * For more technical details, see the corresponding command descriptions
 * below.
 */

/**
 * DOC: Virtual interface / concurrency capabilities
 *
 * Some devices are able to operate with virtual MACs, they can have
 * more than one virtual interface. The capability handling for this
 * is a bit complex though, as there may be a number of restrictions
 * on the types of concurrency that are supported.
 *
 * To start with, each device supports the interface types listed in
 * the %NL80211_ATTR_SUPPORTED_IFTYPES attribute, but by listing the
 * types there no concurrency is implied.
 *
 * Once concurrency is desired, more attributes must be observed:
 * To start with, since some interface types are purely managed in
 * software, like the AP-VLAN type in mac80211 for example, there's
 * an additional list of these, they can be added at any time and
 * are only restricted by some semantic restrictions (e.g. AP-VLAN
 * cannot be added without a corresponding AP interface). This list
 * is exported in the %NL80211_ATTR_SOFTWARE_IFTYPES attribute.
 *
 * Further, the list of supported combinations is exported. This is
 * in the %NL80211_ATTR_INTERFACE_COMBINATIONS attribute. Basically,
 * it exports a list of "groups", and at any point in time the
 * interfaces that are currently active must fall into any one of
 * the advertised groups. Within each group, there are restrictions
 * on the number of interfaces of different types that are supported
 * and also the number of different channels, along with potentially
 * some other restrictions. See &enum nl80211_if_combination_attrs.
 *
 * All together, these attributes define the concurrency of virtual
 * interfaces that a given device supports.
 */

/**
 * enum nl80211_commands - supported nl80211 commands
 *
 * @NL80211_CMD_UNSPEC: unspecified command to catch errors
 *
 * @NL80211_CMD_GET_WIPHY: request information about a wiphy or dump request
 *	to get a list of all present wiphys.
 * @NL80211_CMD_SET_WIPHY: set wiphy parameters, needs %NL80211_ATTR_WIPHY or
 *	%NL80211_ATTR_IFINDEX; can be used to set %NL80211_ATTR_WIPHY_NAME,
 *	%NL80211_ATTR_WIPHY_TXQ_PARAMS, %NL80211_ATTR_WIPHY_FREQ,
 *	%NL80211_ATTR_WIPHY_CHANNEL_TYPE, %NL80211_ATTR_WIPHY_RETRY_SHORT,
 *	%NL80211_ATTR_WIPHY_RETRY_LONG, %NL80211_ATTR_WIPHY_FRAG_THRESHOLD,
 *	and/or %NL80211_ATTR_WIPHY_RTS_THRESHOLD.
 *	However, for setting the channel, see %NL80211_CMD_SET_CHANNEL
 *	instead, the support here is for backward compatibility only.
 * @NL80211_CMD_NEW_WIPHY: Newly created wiphy, response to get request
 *	or rename notification. Has attributes %NL80211_ATTR_WIPHY and
 *	%NL80211_ATTR_WIPHY_NAME.
 * @NL80211_CMD_DEL_WIPHY: Wiphy deleted. Has attributes
 *	%NL80211_ATTR_WIPHY and %NL80211_ATTR_WIPHY_NAME.
 *
 * @NL80211_CMD_GET_INTERFACE: Request an interface's configuration;
 *	either a dump request on a %NL80211_ATTR_WIPHY or a specific get
 *	on an %NL80211_ATTR_IFINDEX is supported.
 * @NL80211_CMD_SET_INTERFACE: Set type of a virtual interface, requires
 *	%NL80211_ATTR_IFINDEX and %NL80211_ATTR_IFTYPE.
 * @NL80211_CMD_NEW_INTERFACE: Newly created virtual interface or response
 *	to %NL80211_CMD_GET_INTERFACE. Has %NL80211_ATTR_IFINDEX,
 *	%NL80211_ATTR_WIPHY and %NL80211_ATTR_IFTYPE attributes. Can also
 *	be sent from userspace to request creation of a new virtual interface,
 *	then requires attributes %NL80211_ATTR_WIPHY, %NL80211_ATTR_IFTYPE and
 *	%NL80211_ATTR_IFNAME.
 * @NL80211_CMD_DEL_INTERFACE: Virtual interface was deleted, has attributes
 *	%NL80211_ATTR_IFINDEX and %NL80211_ATTR_WIPHY. Can also be sent from
 *	userspace to request deletion of a virtual interface, then requires
 *	attribute %NL80211_ATTR_IFINDEX.
 *
 * @NL80211_CMD_GET_KEY: Get sequence counter information for a key specified
 *	by %NL80211_ATTR_KEY_IDX and/or %NL80211_ATTR_MAC.
 * @NL80211_CMD_SET_KEY: Set key attributes %NL80211_ATTR_KEY_DEFAULT,
 *	%NL80211_ATTR_KEY_DEFAULT_MGMT, or %NL80211_ATTR_KEY_THRESHOLD.
 * @NL80211_CMD_NEW_KEY: add a key with given %NL80211_ATTR_KEY_DATA,
 *	%NL80211_ATTR_KEY_IDX, %NL80211_ATTR_MAC, %NL80211_ATTR_KEY_CIPHER,
 *	and %NL80211_ATTR_KEY_SEQ attributes.
 * @NL80211_CMD_DEL_KEY: delete a key identified by %NL80211_ATTR_KEY_IDX
 *	or %NL80211_ATTR_MAC.
 *
 * @NL80211_CMD_GET_BEACON: (not used)
 * @NL80211_CMD_SET_BEACON: change the beacon on an access point interface
 *	using the %NL80211_ATTR_BEACON_HEAD and %NL80211_ATTR_BEACON_TAIL
 *	attributes. For drivers that generate the beacon and probe responses
 *	internally, the following attributes must be provided: %NL80211_ATTR_IE,
 *	%NL80211_ATTR_IE_PROBE_RESP and %NL80211_ATTR_IE_ASSOC_RESP.
 * @NL80211_CMD_START_AP: Start AP operation on an AP interface, parameters
 *	are like for %NL80211_CMD_SET_BEACON, and additionally parameters that
 *	do not change are used, these include %NL80211_ATTR_BEACON_INTERVAL,
 *	%NL80211_ATTR_DTIM_PERIOD, %NL80211_ATTR_SSID,
 *	%NL80211_ATTR_HIDDEN_SSID, %NL80211_ATTR_CIPHERS_PAIRWISE,
 *	%NL80211_ATTR_CIPHER_GROUP, %NL80211_ATTR_WPA_VERSIONS,
 *	%NL80211_ATTR_AKM_SUITES, %NL80211_ATTR_PRIVACY,
 *	%NL80211_ATTR_AUTH_TYPE and %NL80211_ATTR_INACTIVITY_TIMEOUT.
 *	The channel to use can be set on the interface or be given using the
 *	%NL80211_ATTR_WIPHY_FREQ and %NL80211_ATTR_WIPHY_CHANNEL_TYPE attrs.
 * @NL80211_CMD_NEW_BEACON: old alias for %NL80211_CMD_START_AP
 * @NL80211_CMD_STOP_AP: Stop AP operation on the given interface
 * @NL80211_CMD_DEL_BEACON: old alias for %NL80211_CMD_STOP_AP
 *
 * @NL80211_CMD_GET_STATION: Get station attributes for station identified by
 *	%NL80211_ATTR_MAC on the interface identified by %NL80211_ATTR_IFINDEX.
 * @NL80211_CMD_SET_STATION: Set station attributes for station identified by
 *	%NL80211_ATTR_MAC on the interface identified by %NL80211_ATTR_IFINDEX.
 * @NL80211_CMD_NEW_STATION: Add a station with given attributes to the
 *	the interface identified by %NL80211_ATTR_IFINDEX.
 * @NL80211_CMD_DEL_STATION: Remove a station identified by %NL80211_ATTR_MAC
 *	or, if no MAC address given, all stations, on the interface identified
 *	by %NL80211_ATTR_IFINDEX.
 *
 * @NL80211_CMD_GET_MPATH: Get mesh path attributes for mesh path to
 * 	destination %NL80211_ATTR_MAC on the interface identified by
 * 	%NL80211_ATTR_IFINDEX.
 * @NL80211_CMD_SET_MPATH:  Set mesh path attributes for mesh path to
 * 	destination %NL80211_ATTR_MAC on the interface identified by
 * 	%NL80211_ATTR_IFINDEX.
 * @NL80211_CMD_NEW_MPATH: Create a new mesh path for the destination given by
 *	%NL80211_ATTR_MAC via %NL80211_ATTR_MPATH_NEXT_HOP.
 * @NL80211_CMD_DEL_MPATH: Delete a mesh path to the destination given by
 *	%NL80211_ATTR_MAC.
 * @NL80211_CMD_NEW_PATH: Add a mesh path with given attributes to the
 *	the interface identified by %NL80211_ATTR_IFINDEX.
 * @NL80211_CMD_DEL_PATH: Remove a mesh path identified by %NL80211_ATTR_MAC
 *	or, if no MAC address given, all mesh paths, on the interface identified
 *	by %NL80211_ATTR_IFINDEX.
 * @NL80211_CMD_SET_BSS: Set BSS attributes for BSS identified by
 *	%NL80211_ATTR_IFINDEX.
 *
 * @NL80211_CMD_GET_REG: ask the wireless core to send us its currently set
 * 	regulatory domain.
 * @NL80211_CMD_SET_REG: Set current regulatory domain. CRDA sends this command
 *	after being queried by the kernel. CRDA replies by sending a regulatory
 *	domain structure which consists of %NL80211_ATTR_REG_ALPHA set to our
 *	current alpha2 if it found a match. It also provides
 * 	NL80211_ATTR_REG_RULE_FLAGS, and a set of regulatory rules. Each
 * 	regulatory rule is a nested set of attributes  given by
 * 	%NL80211_ATTR_REG_RULE_FREQ_[START|END] and
 * 	%NL80211_ATTR_FREQ_RANGE_MAX_BW with an attached power rule given by
 * 	%NL80211_ATTR_REG_RULE_POWER_MAX_ANT_GAIN and
 * 	%NL80211_ATTR_REG_RULE_POWER_MAX_EIRP.
 * @NL80211_CMD_REQ_SET_REG: ask the wireless core to set the regulatory domain
 * 	to the specified ISO/IEC 3166-1 alpha2 country code. The core will
 * 	store this as a valid request and then query userspace for it.
 *
 * @NL80211_CMD_GET_MESH_CONFIG: Get mesh networking properties for the
 *	interface identified by %NL80211_ATTR_IFINDEX
 *
 * @NL80211_CMD_SET_MESH_CONFIG: Set mesh networking properties for the
 *      interface identified by %NL80211_ATTR_IFINDEX
 *
 * @NL80211_CMD_SET_MGMT_EXTRA_IE: Set extra IEs for management frames. The
 *	interface is identified with %NL80211_ATTR_IFINDEX and the management
 *	frame subtype with %NL80211_ATTR_MGMT_SUBTYPE. The extra IE data to be
 *	added to the end of the specified management frame is specified with
 *	%NL80211_ATTR_IE. If the command succeeds, the requested data will be
 *	added to all specified management frames generated by
 *	kernel/firmware/driver.
 *	Note: This command has been removed and it is only reserved at this
 *	point to avoid re-using existing command number. The functionality this
 *	command was planned for has been provided with cleaner design with the
 *	option to specify additional IEs in NL80211_CMD_TRIGGER_SCAN,
 *	NL80211_CMD_AUTHENTICATE, NL80211_CMD_ASSOCIATE,
 *	NL80211_CMD_DEAUTHENTICATE, and NL80211_CMD_DISASSOCIATE.
 *
 * @NL80211_CMD_GET_SCAN: get scan results
 * @NL80211_CMD_TRIGGER_SCAN: trigger a new scan with the given parameters
 *	%NL80211_ATTR_TX_NO_CCK_RATE is used to decide whether to send the
 *	probe requests at CCK rate or not.
 * @NL80211_CMD_NEW_SCAN_RESULTS: scan notification (as a reply to
 *	NL80211_CMD_GET_SCAN and on the "scan" multicast group)
 * @NL80211_CMD_SCAN_ABORTED: scan was aborted, for unspecified reasons,
 *	partial scan results may be available
 *
 * @NL80211_CMD_START_SCHED_SCAN: start a scheduled scan at certain
 *	intervals, as specified by %NL80211_ATTR_SCHED_SCAN_INTERVAL.
 *	Like with normal scans, if SSIDs (%NL80211_ATTR_SCAN_SSIDS)
 *	are passed, they are used in the probe requests.  For
 *	broadcast, a broadcast SSID must be passed (ie. an empty
 *	string).  If no SSID is passed, no probe requests are sent and
 *	a passive scan is performed.  %NL80211_ATTR_SCAN_FREQUENCIES,
 *	if passed, define which channels should be scanned; if not
 *	passed, all channels allowed for the current regulatory domain
 *	are used.  Extra IEs can also be passed from the userspace by
 *	using the %NL80211_ATTR_IE attribute.
 * @NL80211_CMD_STOP_SCHED_SCAN: stop a scheduled scan.  Returns -ENOENT
 *	if scheduled scan is not running.
 * @NL80211_CMD_SCHED_SCAN_RESULTS: indicates that there are scheduled scan
 *	results available.
 * @NL80211_CMD_SCHED_SCAN_STOPPED: indicates that the scheduled scan has
 *	stopped.  The driver may issue this event at any time during a
 *	scheduled scan.  One reason for stopping the scan is if the hardware
 *	does not support starting an association or a normal scan while running
 *	a scheduled scan.  This event is also sent when the
 *	%NL80211_CMD_STOP_SCHED_SCAN command is received or when the interface
 *	is brought down while a scheduled scan was running.
 *
 * @NL80211_CMD_GET_SURVEY: get survey resuls, e.g. channel occupation
 *      or noise level
 * @NL80211_CMD_NEW_SURVEY_RESULTS: survey data notification (as a reply to
 *	NL80211_CMD_GET_SURVEY and on the "scan" multicast group)
 *
 * @NL80211_CMD_SET_PMKSA: Add a PMKSA cache entry, using %NL80211_ATTR_MAC
 *	(for the BSSID) and %NL80211_ATTR_PMKID.
 * @NL80211_CMD_DEL_PMKSA: Delete a PMKSA cache entry, using %NL80211_ATTR_MAC
 *	(for the BSSID) and %NL80211_ATTR_PMKID.
 * @NL80211_CMD_FLUSH_PMKSA: Flush all PMKSA cache entries.
 *
 * @NL80211_CMD_REG_CHANGE: indicates to userspace the regulatory domain
 * 	has been changed and provides details of the request information
 * 	that caused the change such as who initiated the regulatory request
 * 	(%NL80211_ATTR_REG_INITIATOR), the wiphy_idx
 * 	(%NL80211_ATTR_REG_ALPHA2) on which the request was made from if
 * 	the initiator was %NL80211_REGDOM_SET_BY_COUNTRY_IE or
 * 	%NL80211_REGDOM_SET_BY_DRIVER, the type of regulatory domain
 * 	set (%NL80211_ATTR_REG_TYPE), if the type of regulatory domain is
 * 	%NL80211_REG_TYPE_COUNTRY the alpha2 to which we have moved on
 * 	to (%NL80211_ATTR_REG_ALPHA2).
 * @NL80211_CMD_REG_BEACON_HINT: indicates to userspace that an AP beacon
 * 	has been found while world roaming thus enabling active scan or
 * 	any mode of operation that initiates TX (beacons) on a channel
 * 	where we would not have been able to do either before. As an example
 * 	if you are world roaming (regulatory domain set to world or if your
 * 	driver is using a custom world roaming regulatory domain) and while
 * 	doing a passive scan on the 5 GHz band you find an AP there (if not
 * 	on a DFS channel) you will now be able to actively scan for that AP
 * 	or use AP mode on your card on that same channel. Note that this will
 * 	never be used for channels 1-11 on the 2 GHz band as they are always
 * 	enabled world wide. This beacon hint is only sent if your device had
 * 	either disabled active scanning or beaconing on a channel. We send to
 * 	userspace the wiphy on which we removed a restriction from
 * 	(%NL80211_ATTR_WIPHY) and the channel on which this occurred
 * 	before (%NL80211_ATTR_FREQ_BEFORE) and after (%NL80211_ATTR_FREQ_AFTER)
 * 	the beacon hint was processed.
 *
 * @NL80211_CMD_AUTHENTICATE: authentication request and notification.
 *	This command is used both as a command (request to authenticate) and
 *	as an event on the "mlme" multicast group indicating completion of the
 *	authentication process.
 *	When used as a command, %NL80211_ATTR_IFINDEX is used to identify the
 *	interface. %NL80211_ATTR_MAC is used to specify PeerSTAAddress (and
 *	BSSID in case of station mode). %NL80211_ATTR_SSID is used to specify
 *	the SSID (mainly for association, but is included in authentication
 *	request, too, to help BSS selection. %NL80211_ATTR_WIPHY_FREQ is used
 *	to specify the frequence of the channel in MHz. %NL80211_ATTR_AUTH_TYPE
 *	is used to specify the authentication type. %NL80211_ATTR_IE is used to
 *	define IEs (VendorSpecificInfo, but also including RSN IE and FT IEs)
 *	to be added to the frame.
 *	When used as an event, this reports reception of an Authentication
 *	frame in station and IBSS modes when the local MLME processed the
 *	frame, i.e., it was for the local STA and was received in correct
 *	state. This is similar to MLME-AUTHENTICATE.confirm primitive in the
 *	MLME SAP interface (kernel providing MLME, userspace SME). The
 *	included %NL80211_ATTR_FRAME attribute contains the management frame
 *	(including both the header and frame body, but not FCS). This event is
 *	also used to indicate if the authentication attempt timed out. In that
 *	case the %NL80211_ATTR_FRAME attribute is replaced with a
 *	%NL80211_ATTR_TIMED_OUT flag (and %NL80211_ATTR_MAC to indicate which
 *	pending authentication timed out).
 * @NL80211_CMD_ASSOCIATE: association request and notification; like
 *	NL80211_CMD_AUTHENTICATE but for Association and Reassociation
 *	(similar to MLME-ASSOCIATE.request, MLME-REASSOCIATE.request,
 *	MLME-ASSOCIATE.confirm or MLME-REASSOCIATE.confirm primitives).
 * @NL80211_CMD_DEAUTHENTICATE: deauthentication request and notification; like
 *	NL80211_CMD_AUTHENTICATE but for Deauthentication frames (similar to
 *	MLME-DEAUTHENTICATION.request and MLME-DEAUTHENTICATE.indication
 *	primitives).
 * @NL80211_CMD_DISASSOCIATE: disassociation request and notification; like
 *	NL80211_CMD_AUTHENTICATE but for Disassociation frames (similar to
 *	MLME-DISASSOCIATE.request and MLME-DISASSOCIATE.indication primitives).
 *
 * @NL80211_CMD_MICHAEL_MIC_FAILURE: notification of a locally detected Michael
 *	MIC (part of TKIP) failure; sent on the "mlme" multicast group; the
 *	event includes %NL80211_ATTR_MAC to describe the source MAC address of
 *	the frame with invalid MIC, %NL80211_ATTR_KEY_TYPE to show the key
 *	type, %NL80211_ATTR_KEY_IDX to indicate the key identifier, and
 *	%NL80211_ATTR_KEY_SEQ to indicate the TSC value of the frame; this
 *	event matches with MLME-MICHAELMICFAILURE.indication() primitive
 *
 * @NL80211_CMD_JOIN_IBSS: Join a new IBSS -- given at least an SSID and a
 *	FREQ attribute (for the initial frequency if no peer can be found)
 *	and optionally a MAC (as BSSID) and FREQ_FIXED attribute if those
 *	should be fixed rather than automatically determined. Can only be
 *	executed on a network interface that is UP, and fixed BSSID/FREQ
 *	may be rejected. Another optional parameter is the beacon interval,
 *	given in the %NL80211_ATTR_BEACON_INTERVAL attribute, which if not
 *	given defaults to 100 TU (102.4ms).
 * @NL80211_CMD_LEAVE_IBSS: Leave the IBSS -- no special arguments, the IBSS is
 *	determined by the network interface.
 *
 * @NL80211_CMD_TESTMODE: testmode command, takes a wiphy (or ifindex) attribute
 *	to identify the device, and the TESTDATA blob attribute to pass through
 *	to the driver.
 *
 * @NL80211_CMD_CONNECT: connection request and notification; this command
 *	requests to connect to a specified network but without separating
 *	auth and assoc steps. For this, you need to specify the SSID in a
 *	%NL80211_ATTR_SSID attribute, and can optionally specify the association
 *	IEs in %NL80211_ATTR_IE, %NL80211_ATTR_AUTH_TYPE, %NL80211_ATTR_MAC,
 *	%NL80211_ATTR_WIPHY_FREQ, %NL80211_ATTR_CONTROL_PORT,
 *	%NL80211_ATTR_CONTROL_PORT_ETHERTYPE and
 *	%NL80211_ATTR_CONTROL_PORT_NO_ENCRYPT.
 *	Background scan period can optionally be
 *	specified in %NL80211_ATTR_BG_SCAN_PERIOD,
 *	if not specified default background scan configuration
 *	in driver is used and if period value is 0, bg scan will be disabled.
 *	This attribute is ignored if driver does not support roam scan.
 *	It is also sent as an event, with the BSSID and response IEs when the
 *	connection is established or failed to be established. This can be
 *	determined by the STATUS_CODE attribute.
 * @NL80211_CMD_ROAM: request that the card roam (currently not implemented),
 *	sent as an event when the card/driver roamed by itself.
 * @NL80211_CMD_DISCONNECT: drop a given connection; also used to notify
 *	userspace that a connection was dropped by the AP or due to other
 *	reasons, for this the %NL80211_ATTR_DISCONNECTED_BY_AP and
 *	%NL80211_ATTR_REASON_CODE attributes are used.
 *
 * @NL80211_CMD_SET_WIPHY_NETNS: Set a wiphy's netns. Note that all devices
 *	associated with this wiphy must be down and will follow.
 *
 * @NL80211_CMD_REMAIN_ON_CHANNEL: Request to remain awake on the specified
 *	channel for the specified amount of time. This can be used to do
 *	off-channel operations like transmit a Public Action frame and wait for
 *	a response while being associated to an AP on another channel.
 *	%NL80211_ATTR_IFINDEX is used to specify which interface (and thus
 *	radio) is used. %NL80211_ATTR_WIPHY_FREQ is used to specify the
 *	frequency for the operation and %NL80211_ATTR_WIPHY_CHANNEL_TYPE may be
 *	optionally used to specify additional channel parameters.
 *	%NL80211_ATTR_DURATION is used to specify the duration in milliseconds
 *	to remain on the channel. This command is also used as an event to
 *	notify when the requested duration starts (it may take a while for the
 *	driver to schedule this time due to other concurrent needs for the
 *	radio).
 *	When called, this operation returns a cookie (%NL80211_ATTR_COOKIE)
 *	that will be included with any events pertaining to this request;
 *	the cookie is also used to cancel the request.
 * @NL80211_CMD_CANCEL_REMAIN_ON_CHANNEL: This command can be used to cancel a
 *	pending remain-on-channel duration if the desired operation has been
 *	completed prior to expiration of the originally requested duration.
 *	%NL80211_ATTR_WIPHY or %NL80211_ATTR_IFINDEX is used to specify the
 *	radio. The %NL80211_ATTR_COOKIE attribute must be given as well to
 *	uniquely identify the request.
 *	This command is also used as an event to notify when a requested
 *	remain-on-channel duration has expired.
 *
 * @NL80211_CMD_SET_TX_BITRATE_MASK: Set the mask of rates to be used in TX
 *	rate selection. %NL80211_ATTR_IFINDEX is used to specify the interface
 *	and @NL80211_ATTR_TX_RATES the set of allowed rates.
 *
 * @NL80211_CMD_REGISTER_FRAME: Register for receiving certain mgmt frames
 *	(via @NL80211_CMD_FRAME) for processing in userspace. This command
 *	requires an interface index, a frame type attribute (optional for
 *	backward compatibility reasons, if not given assumes action frames)
 *	and a match attribute containing the first few bytes of the frame
 *	that should match, e.g. a single byte for only a category match or
 *	four bytes for vendor frames including the OUI. The registration
 *	cannot be dropped, but is removed automatically when the netlink
 *	socket is closed. Multiple registrations can be made.
 * @NL80211_CMD_REGISTER_ACTION: Alias for @NL80211_CMD_REGISTER_FRAME for
 *	backward compatibility
 * @NL80211_CMD_FRAME: Management frame TX request and RX notification. This
 *	command is used both as a request to transmit a management frame and
 *	as an event indicating reception of a frame that was not processed in
 *	kernel code, but is for us (i.e., which may need to be processed in a
 *	user space application). %NL80211_ATTR_FRAME is used to specify the
 *	frame contents (including header). %NL80211_ATTR_WIPHY_FREQ (and
 *	optionally %NL80211_ATTR_WIPHY_CHANNEL_TYPE) is used to indicate on
 *	which channel the frame is to be transmitted or was received. If this
 *	channel is not the current channel (remain-on-channel or the
 *	operational channel) the device will switch to the given channel and
 *	transmit the frame, optionally waiting for a response for the time
 *	specified using %NL80211_ATTR_DURATION. When called, this operation
 *	returns a cookie (%NL80211_ATTR_COOKIE) that will be included with the
 *	TX status event pertaining to the TX request.
 *	%NL80211_ATTR_TX_NO_CCK_RATE is used to decide whether to send the
 *	management frames at CCK rate or not in 2GHz band.
 * @NL80211_CMD_FRAME_WAIT_CANCEL: When an off-channel TX was requested, this
 *	command may be used with the corresponding cookie to cancel the wait
 *	time if it is known that it is no longer necessary.
 * @NL80211_CMD_ACTION: Alias for @NL80211_CMD_FRAME for backward compatibility.
 * @NL80211_CMD_FRAME_TX_STATUS: Report TX status of a management frame
 *	transmitted with %NL80211_CMD_FRAME. %NL80211_ATTR_COOKIE identifies
 *	the TX command and %NL80211_ATTR_FRAME includes the contents of the
 *	frame. %NL80211_ATTR_ACK flag is included if the recipient acknowledged
 *	the frame.
 * @NL80211_CMD_ACTION_TX_STATUS: Alias for @NL80211_CMD_FRAME_TX_STATUS for
 *	backward compatibility.
 *
 * @NL80211_CMD_SET_POWER_SAVE: Set powersave, using %NL80211_ATTR_PS_STATE
 * @NL80211_CMD_GET_POWER_SAVE: Get powersave status in %NL80211_ATTR_PS_STATE
 *
 * @NL80211_CMD_SET_CQM: Connection quality monitor configuration. This command
 *	is used to configure connection quality monitoring notification trigger
 *	levels.
 * @NL80211_CMD_NOTIFY_CQM: Connection quality monitor notification. This
 *	command is used as an event to indicate the that a trigger level was
 *	reached.
 * @NL80211_CMD_SET_CHANNEL: Set the channel (using %NL80211_ATTR_WIPHY_FREQ
 *	and %NL80211_ATTR_WIPHY_CHANNEL_TYPE) the given interface (identifed
 *	by %NL80211_ATTR_IFINDEX) shall operate on.
 *	In case multiple channels are supported by the device, the mechanism
 *	with which it switches channels is implementation-defined.
 *	When a monitor interface is given, it can only switch channel while
 *	no other interfaces are operating to avoid disturbing the operation
 *	of any other interfaces, and other interfaces will again take
 *	precedence when they are used.
 *
 * @NL80211_CMD_SET_WDS_PEER: Set the MAC address of the peer on a WDS interface.
 *
 * @NL80211_CMD_JOIN_MESH: Join a mesh. The mesh ID must be given, and initial
 *	mesh config parameters may be given.
 * @NL80211_CMD_LEAVE_MESH: Leave the mesh network -- no special arguments, the
 *	network is determined by the network interface.
 *
 * @NL80211_CMD_UNPROT_DEAUTHENTICATE: Unprotected deauthentication frame
 *	notification. This event is used to indicate that an unprotected
 *	deauthentication frame was dropped when MFP is in use.
 * @NL80211_CMD_UNPROT_DISASSOCIATE: Unprotected disassociation frame
 *	notification. This event is used to indicate that an unprotected
 *	disassociation frame was dropped when MFP is in use.
 *
 * @NL80211_CMD_NEW_PEER_CANDIDATE: Notification on the reception of a
 *      beacon or probe response from a compatible mesh peer.  This is only
 *      sent while no station information (sta_info) exists for the new peer
 *      candidate and when @NL80211_MESH_SETUP_USERSPACE_AUTH is set.  On
 *      reception of this notification, userspace may decide to create a new
 *      station (@NL80211_CMD_NEW_STATION).  To stop this notification from
 *      reoccurring, the userspace authentication daemon may want to create the
 *      new station with the AUTHENTICATED flag unset and maybe change it later
 *      depending on the authentication result.
 *
 * @NL80211_CMD_GET_WOWLAN: get Wake-on-Wireless-LAN (WoWLAN) settings.
 * @NL80211_CMD_SET_WOWLAN: set Wake-on-Wireless-LAN (WoWLAN) settings.
 *	Since wireless is more complex than wired ethernet, it supports
 *	various triggers. These triggers can be configured through this
 *	command with the %NL80211_ATTR_WOWLAN_TRIGGERS attribute. For
 *	more background information, see
 *	http://wireless.kernel.org/en/users/Documentation/WoWLAN.
 *
 * @NL80211_CMD_SET_REKEY_OFFLOAD: This command is used give the driver
 *	the necessary information for supporting GTK rekey offload. This
 *	feature is typically used during WoWLAN. The configuration data
 *	is contained in %NL80211_ATTR_REKEY_DATA (which is nested and
 *	contains the data in sub-attributes). After rekeying happened,
 *	this command may also be sent by the driver as an MLME event to
 *	inform userspace of the new replay counter.
 *
 * @NL80211_CMD_PMKSA_CANDIDATE: This is used as an event to inform userspace
 *	of PMKSA caching dandidates.
 *
 * @NL80211_CMD_TDLS_OPER: Perform a high-level TDLS command (e.g. link setup).
 * @NL80211_CMD_TDLS_MGMT: Send a TDLS management frame.
 *
 * @NL80211_CMD_UNEXPECTED_FRAME: Used by an application controlling an AP
 *	(or GO) interface (i.e. hostapd) to ask for unexpected frames to
 *	implement sending deauth to stations that send unexpected class 3
 *	frames. Also used as the event sent by the kernel when such a frame
 *	is received.
 *	For the event, the %NL80211_ATTR_MAC attribute carries the TA and
 *	other attributes like the interface index are present.
 *	If used as the command it must have an interface index and you can
 *	only unsubscribe from the event by closing the socket. Subscription
 *	is also for %NL80211_CMD_UNEXPECTED_4ADDR_FRAME events.
 *
 * @NL80211_CMD_UNEXPECTED_4ADDR_FRAME: Sent as an event indicating that the
 *	associated station identified by %NL80211_ATTR_MAC sent a 4addr frame
 *	and wasn't already in a 4-addr VLAN. The event will be sent similarly
 *	to the %NL80211_CMD_UNEXPECTED_FRAME event, to the same listener.
 *
 * @NL80211_CMD_PROBE_CLIENT: Probe an associated station on an AP interface
 *	by sending a null data frame to it and reporting when the frame is
 *	acknowleged. This is used to allow timing out inactive clients. Uses
 *	%NL80211_ATTR_IFINDEX and %NL80211_ATTR_MAC. The command returns a
 *	direct reply with an %NL80211_ATTR_COOKIE that is later used to match
 *	up the event with the request. The event includes the same data and
 *	has %NL80211_ATTR_ACK set if the frame was ACKed.
 *
 * @NL80211_CMD_REGISTER_BEACONS: Register this socket to receive beacons from
 *	other BSSes when any interfaces are in AP mode. This helps implement
 *	OLBC handling in hostapd. Beacons are reported in %NL80211_CMD_FRAME
 *	messages. Note that per PHY only one application may register.
 *
 * @NL80211_CMD_SET_NOACK_MAP: sets a bitmap for the individual TIDs whether
 *      No Acknowledgement Policy should be applied.
 *
 * @NL80211_CMD_CH_SWITCH_NOTIFY: An AP or GO may decide to switch channels
 *	independently of the userspace SME, send this event indicating
 *	%NL80211_ATTR_IFINDEX is now on %NL80211_ATTR_WIPHY_FREQ with
 *	%NL80211_ATTR_WIPHY_CHANNEL_TYPE.
 *
 * @NL80211_CMD_MAX: highest used command number
 * @__NL80211_CMD_AFTER_LAST: internal use
 */
enum nl80211_commands {
/* don't change the order or add anything between, this is ABI! */
	NL80211_CMD_UNSPEC,

	NL80211_CMD_GET_WIPHY,		/* can dump */
	NL80211_CMD_SET_WIPHY,
	NL80211_CMD_NEW_WIPHY,
	NL80211_CMD_DEL_WIPHY,

	NL80211_CMD_GET_INTERFACE,	/* can dump */
	NL80211_CMD_SET_INTERFACE,
	NL80211_CMD_NEW_INTERFACE,
	NL80211_CMD_DEL_INTERFACE,

	NL80211_CMD_GET_KEY,
	NL80211_CMD_SET_KEY,
	NL80211_CMD_NEW_KEY,
	NL80211_CMD_DEL_KEY,

	NL80211_CMD_GET_BEACON,
	NL80211_CMD_SET_BEACON,
	NL80211_CMD_START_AP,
	NL80211_CMD_NEW_BEACON = NL80211_CMD_START_AP,
	NL80211_CMD_STOP_AP,
	NL80211_CMD_DEL_BEACON = NL80211_CMD_STOP_AP,

	NL80211_CMD_GET_STATION,
	NL80211_CMD_SET_STATION,
	NL80211_CMD_NEW_STATION,
	NL80211_CMD_DEL_STATION,

	NL80211_CMD_GET_MPATH,
	NL80211_CMD_SET_MPATH,
	NL80211_CMD_NEW_MPATH,
	NL80211_CMD_DEL_MPATH,

	NL80211_CMD_SET_BSS,

	NL80211_CMD_SET_REG,
	NL80211_CMD_REQ_SET_REG,

	NL80211_CMD_GET_MESH_CONFIG,
	NL80211_CMD_SET_MESH_CONFIG,

	NL80211_CMD_SET_MGMT_EXTRA_IE /* reserved; not used */,

	NL80211_CMD_GET_REG,

	NL80211_CMD_GET_SCAN,
	NL80211_CMD_TRIGGER_SCAN,
	NL80211_CMD_NEW_SCAN_RESULTS,
	NL80211_CMD_SCAN_ABORTED,

	NL80211_CMD_REG_CHANGE,

	NL80211_CMD_AUTHENTICATE,
	NL80211_CMD_ASSOCIATE,
	NL80211_CMD_DEAUTHENTICATE,
	NL80211_CMD_DISASSOCIATE,

	NL80211_CMD_MICHAEL_MIC_FAILURE,

	NL80211_CMD_REG_BEACON_HINT,

	NL80211_CMD_JOIN_IBSS,
	NL80211_CMD_LEAVE_IBSS,

	NL80211_CMD_TESTMODE,

	NL80211_CMD_CONNECT,
	NL80211_CMD_ROAM,
	NL80211_CMD_DISCONNECT,

	NL80211_CMD_SET_WIPHY_NETNS,

	NL80211_CMD_GET_SURVEY,
	NL80211_CMD_NEW_SURVEY_RESULTS,

	NL80211_CMD_SET_PMKSA,
	NL80211_CMD_DEL_PMKSA,
	NL80211_CMD_FLUSH_PMKSA,

	NL80211_CMD_REMAIN_ON_CHANNEL,
	NL80211_CMD_CANCEL_REMAIN_ON_CHANNEL,

	NL80211_CMD_SET_TX_BITRATE_MASK,

	NL80211_CMD_REGISTER_FRAME,
	NL80211_CMD_REGISTER_ACTION = NL80211_CMD_REGISTER_FRAME,
	NL80211_CMD_FRAME,
	NL80211_CMD_ACTION = NL80211_CMD_FRAME,
	NL80211_CMD_FRAME_TX_STATUS,
	NL80211_CMD_ACTION_TX_STATUS = NL80211_CMD_FRAME_TX_STATUS,

	NL80211_CMD_SET_POWER_SAVE,
	NL80211_CMD_GET_POWER_SAVE,

	NL80211_CMD_SET_CQM,
	NL80211_CMD_NOTIFY_CQM,

	NL80211_CMD_SET_CHANNEL,
	NL80211_CMD_SET_WDS_PEER,

	NL80211_CMD_FRAME_WAIT_CANCEL,

	NL80211_CMD_JOIN_MESH,
	NL80211_CMD_LEAVE_MESH,

	NL80211_CMD_UNPROT_DEAUTHENTICATE,
	NL80211_CMD_UNPROT_DISASSOCIATE,

	NL80211_CMD_NEW_PEER_CANDIDATE,

	NL80211_CMD_GET_WOWLAN,
	NL80211_CMD_SET_WOWLAN,

	NL80211_CMD_START_SCHED_SCAN,
	NL80211_CMD_STOP_SCHED_SCAN,
	NL80211_CMD_SCHED_SCAN_RESULTS,
	NL80211_CMD_SCHED_SCAN_STOPPED,

	NL80211_CMD_SET_REKEY_OFFLOAD,

	NL80211_CMD_PMKSA_CANDIDATE,

	NL80211_CMD_TDLS_OPER,
	NL80211_CMD_TDLS_MGMT,

	NL80211_CMD_UNEXPECTED_FRAME,

	NL80211_CMD_PROBE_CLIENT,

	NL80211_CMD_REGISTER_BEACONS,

	NL80211_CMD_UNEXPECTED_4ADDR_FRAME,

	NL80211_CMD_SET_NOACK_MAP,

	NL80211_CMD_CH_SWITCH_NOTIFY,

	/* add new commands above here */

	/* used to define NL80211_CMD_MAX below */
	__NL80211_CMD_AFTER_LAST,
	NL80211_CMD_MAX = __NL80211_CMD_AFTER_LAST - 1
};

/*
 * Allow user space programs to use #ifdef on new commands by defining them
 * here
 */
#define NL80211_CMD_SET_BSS NL80211_CMD_SET_BSS
#define NL80211_CMD_SET_MGMT_EXTRA_IE NL80211_CMD_SET_MGMT_EXTRA_IE
#define NL80211_CMD_REG_CHANGE NL80211_CMD_REG_CHANGE
#define NL80211_CMD_AUTHENTICATE NL80211_CMD_AUTHENTICATE
#define NL80211_CMD_ASSOCIATE NL80211_CMD_ASSOCIATE
#define NL80211_CMD_DEAUTHENTICATE NL80211_CMD_DEAUTHENTICATE
#define NL80211_CMD_DISASSOCIATE NL80211_CMD_DISASSOCIATE
#define NL80211_CMD_REG_BEACON_HINT NL80211_CMD_REG_BEACON_HINT

#define NL80211_ATTR_FEATURE_FLAGS NL80211_ATTR_FEATURE_FLAGS

/* source-level API compatibility */
#define NL80211_CMD_GET_MESH_PARAMS NL80211_CMD_GET_MESH_CONFIG
#define NL80211_CMD_SET_MESH_PARAMS NL80211_CMD_SET_MESH_CONFIG
#define NL80211_MESH_SETUP_VENDOR_PATH_SEL_IE NL80211_MESH_SETUP_IE

/**
 * enum nl80211_attrs - nl80211 netlink attributes
 *
 * @NL80211_ATTR_UNSPEC: unspecified attribute to catch errors
 *
 * @NL80211_ATTR_WIPHY: index of wiphy to operate on, cf.
 *	/sys/class/ieee80211/<phyname>/index
 * @NL80211_ATTR_WIPHY_NAME: wiphy name (used for renaming)
 * @NL80211_ATTR_WIPHY_TXQ_PARAMS: a nested array of TX queue parameters
 * @NL80211_ATTR_WIPHY_FREQ: frequency of the selected channel in MHz
 * @NL80211_ATTR_WIPHY_CHANNEL_TYPE: included with NL80211_ATTR_WIPHY_FREQ
 *	if HT20 or HT40 are allowed (i.e., 802.11n disabled if not included):
 *	NL80211_CHAN_NO_HT = HT not allowed (i.e., same as not including
 *		this attribute)
 *	NL80211_CHAN_HT20 = HT20 only
 *	NL80211_CHAN_HT40MINUS = secondary channel is below the primary channel
 *	NL80211_CHAN_HT40PLUS = secondary channel is above the primary channel
 * @NL80211_ATTR_WIPHY_RETRY_SHORT: TX retry limit for frames whose length is
 *	less than or equal to the RTS threshold; allowed range: 1..255;
 *	dot11ShortRetryLimit; u8
 * @NL80211_ATTR_WIPHY_RETRY_LONG: TX retry limit for frames whose length is
 *	greater than the RTS threshold; allowed range: 1..255;
 *	dot11ShortLongLimit; u8
 * @NL80211_ATTR_WIPHY_FRAG_THRESHOLD: fragmentation threshold, i.e., maximum
 *	length in octets for frames; allowed range: 256..8000, disable
 *	fragmentation with (u32)-1; dot11FragmentationThreshold; u32
 * @NL80211_ATTR_WIPHY_RTS_THRESHOLD: RTS threshold (TX frames with length
 *	larger than or equal to this use RTS/CTS handshake); allowed range:
 *	0..65536, disable with (u32)-1; dot11RTSThreshold; u32
 * @NL80211_ATTR_WIPHY_COVERAGE_CLASS: Coverage Class as defined by IEEE 802.11
 *	section 7.3.2.9; dot11CoverageClass; u8
 *
 * @NL80211_ATTR_IFINDEX: network interface index of the device to operate on
 * @NL80211_ATTR_IFNAME: network interface name
 * @NL80211_ATTR_IFTYPE: type of virtual interface, see &enum nl80211_iftype
 *
 * @NL80211_ATTR_MAC: MAC address (various uses)
 *
 * @NL80211_ATTR_KEY_DATA: (temporal) key data; for TKIP this consists of
 *	16 bytes encryption key followed by 8 bytes each for TX and RX MIC
 *	keys
 * @NL80211_ATTR_KEY_IDX: key ID (u8, 0-3)
 * @NL80211_ATTR_KEY_CIPHER: key cipher suite (u32, as defined by IEEE 802.11
 *	section 7.3.2.25.1, e.g. 0x000FAC04)
 * @NL80211_ATTR_KEY_SEQ: transmit key sequence number (IV/PN) for TKIP and
 *	CCMP keys, each six bytes in little endian
 * @NL80211_ATTR_KEY_DEFAULT: Flag attribute indicating the key is default key
 * @NL80211_ATTR_KEY_DEFAULT_MGMT: Flag attribute indicating the key is the
 *	default management key
 * @NL80211_ATTR_CIPHER_SUITES_PAIRWISE: For crypto settings for connect or
 *	other commands, indicates which pairwise cipher suites are used
 * @NL80211_ATTR_CIPHER_SUITE_GROUP: For crypto settings for connect or
 *	other commands, indicates which group cipher suite is used
 *
 * @NL80211_ATTR_BEACON_INTERVAL: beacon interval in TU
 * @NL80211_ATTR_DTIM_PERIOD: DTIM period for beaconing
 * @NL80211_ATTR_BEACON_HEAD: portion of the beacon before the TIM IE
 * @NL80211_ATTR_BEACON_TAIL: portion of the beacon after the TIM IE
 *
 * @NL80211_ATTR_STA_AID: Association ID for the station (u16)
 * @NL80211_ATTR_STA_FLAGS: flags, nested element with NLA_FLAG attributes of
 *	&enum nl80211_sta_flags (deprecated, use %NL80211_ATTR_STA_FLAGS2)
 * @NL80211_ATTR_STA_LISTEN_INTERVAL: listen interval as defined by
 *	IEEE 802.11 7.3.1.6 (u16).
 * @NL80211_ATTR_STA_SUPPORTED_RATES: supported rates, array of supported
 *	rates as defined by IEEE 802.11 7.3.2.2 but without the length
 *	restriction (at most %NL80211_MAX_SUPP_RATES).
 * @NL80211_ATTR_STA_VLAN: interface index of VLAN interface to move station
 *	to, or the AP interface the station was originally added to to.
 * @NL80211_ATTR_STA_INFO: information about a station, part of station info
 *	given for %NL80211_CMD_GET_STATION, nested attribute containing
 *	info as possible, see &enum nl80211_sta_info.
 *
 * @NL80211_ATTR_WIPHY_BANDS: Information about an operating bands,
 *	consisting of a nested array.
 *
 * @NL80211_ATTR_MESH_ID: mesh id (1-32 bytes).
 * @NL80211_ATTR_STA_PLINK_ACTION: action to perform on the mesh peer link.
 * @NL80211_ATTR_MPATH_NEXT_HOP: MAC address of the next hop for a mesh path.
 * @NL80211_ATTR_MPATH_INFO: information about a mesh_path, part of mesh path
 * 	info given for %NL80211_CMD_GET_MPATH, nested attribute described at
 *	&enum nl80211_mpath_info.
 *
 * @NL80211_ATTR_MNTR_FLAGS: flags, nested element with NLA_FLAG attributes of
 *      &enum nl80211_mntr_flags.
 *
 * @NL80211_ATTR_REG_ALPHA2: an ISO-3166-alpha2 country code for which the
 * 	current regulatory domain should be set to or is already set to.
 * 	For example, 'CR', for Costa Rica. This attribute is used by the kernel
 * 	to query the CRDA to retrieve one regulatory domain. This attribute can
 * 	also be used by userspace to query the kernel for the currently set
 * 	regulatory domain. We chose an alpha2 as that is also used by the
 * 	IEEE-802.11d country information element to identify a country.
 * 	Users can also simply ask the wireless core to set regulatory domain
 * 	to a specific alpha2.
 * @NL80211_ATTR_REG_RULES: a nested array of regulatory domain regulatory
 *	rules.
 *
 * @NL80211_ATTR_BSS_CTS_PROT: whether CTS protection is enabled (u8, 0 or 1)
 * @NL80211_ATTR_BSS_SHORT_PREAMBLE: whether short preamble is enabled
 *	(u8, 0 or 1)
 * @NL80211_ATTR_BSS_SHORT_SLOT_TIME: whether short slot time enabled
 *	(u8, 0 or 1)
 * @NL80211_ATTR_BSS_BASIC_RATES: basic rates, array of basic
 *	rates in format defined by IEEE 802.11 7.3.2.2 but without the length
 *	restriction (at most %NL80211_MAX_SUPP_RATES).
 *
 * @NL80211_ATTR_HT_CAPABILITY: HT Capability information element (from
 *	association request when used with NL80211_CMD_NEW_STATION)
 *
 * @NL80211_ATTR_SUPPORTED_IFTYPES: nested attribute containing all
 *	supported interface types, each a flag attribute with the number
 *	of the interface mode.
 *
 * @NL80211_ATTR_MGMT_SUBTYPE: Management frame subtype for
 *	%NL80211_CMD_SET_MGMT_EXTRA_IE.
 *
 * @NL80211_ATTR_IE: Information element(s) data (used, e.g., with
 *	%NL80211_CMD_SET_MGMT_EXTRA_IE).
 *
 * @NL80211_ATTR_MAX_NUM_SCAN_SSIDS: number of SSIDs you can scan with
 *	a single scan request, a wiphy attribute.
 * @NL80211_ATTR_MAX_NUM_SCHED_SCAN_SSIDS: number of SSIDs you can
 *	scan with a single scheduled scan request, a wiphy attribute.
 * @NL80211_ATTR_MAX_SCAN_IE_LEN: maximum length of information elements
 *	that can be added to a scan request
 * @NL80211_ATTR_MAX_SCHED_SCAN_IE_LEN: maximum length of information
 *	elements that can be added to a scheduled scan request
 * @NL80211_ATTR_MAX_MATCH_SETS: maximum number of sets that can be
 *	used with @NL80211_ATTR_SCHED_SCAN_MATCH, a wiphy attribute.
 *
 * @NL80211_ATTR_SCAN_FREQUENCIES: nested attribute with frequencies (in MHz)
 * @NL80211_ATTR_SCAN_SSIDS: nested attribute with SSIDs, leave out for passive
 *	scanning and include a zero-length SSID (wildcard) for wildcard scan
 * @NL80211_ATTR_BSS: scan result BSS
 *
 * @NL80211_ATTR_REG_INITIATOR: indicates who requested the regulatory domain
 * 	currently in effect. This could be any of the %NL80211_REGDOM_SET_BY_*
 * @NL80211_ATTR_REG_TYPE: indicates the type of the regulatory domain currently
 * 	set. This can be one of the nl80211_reg_type (%NL80211_REGDOM_TYPE_*)
 *
 * @NL80211_ATTR_SUPPORTED_COMMANDS: wiphy attribute that specifies
 *	an array of command numbers (i.e. a mapping index to command number)
 *	that the driver for the given wiphy supports.
 *
 * @NL80211_ATTR_FRAME: frame data (binary attribute), including frame header
 *	and body, but not FCS; used, e.g., with NL80211_CMD_AUTHENTICATE and
 *	NL80211_CMD_ASSOCIATE events
 * @NL80211_ATTR_SSID: SSID (binary attribute, 0..32 octets)
 * @NL80211_ATTR_AUTH_TYPE: AuthenticationType, see &enum nl80211_auth_type,
 *	represented as a u32
 * @NL80211_ATTR_REASON_CODE: ReasonCode for %NL80211_CMD_DEAUTHENTICATE and
 *	%NL80211_CMD_DISASSOCIATE, u16
 *
 * @NL80211_ATTR_KEY_TYPE: Key Type, see &enum nl80211_key_type, represented as
 *	a u32
 *
 * @NL80211_ATTR_FREQ_BEFORE: A channel which has suffered a regulatory change
 * 	due to considerations from a beacon hint. This attribute reflects
 * 	the state of the channel _before_ the beacon hint processing. This
 * 	attributes consists of a nested attribute containing
 * 	NL80211_FREQUENCY_ATTR_*
 * @NL80211_ATTR_FREQ_AFTER: A channel which has suffered a regulatory change
 * 	due to considerations from a beacon hint. This attribute reflects
 * 	the state of the channel _after_ the beacon hint processing. This
 * 	attributes consists of a nested attribute containing
 * 	NL80211_FREQUENCY_ATTR_*
 *
 * @NL80211_ATTR_CIPHER_SUITES: a set of u32 values indicating the supported
 *	cipher suites
 *
 * @NL80211_ATTR_FREQ_FIXED: a flag indicating the IBSS should not try to look
 *	for other networks on different channels
 *
 * @NL80211_ATTR_TIMED_OUT: a flag indicating than an operation timed out; this
 *	is used, e.g., with %NL80211_CMD_AUTHENTICATE event
 *
 * @NL80211_ATTR_USE_MFP: Whether management frame protection (IEEE 802.11w) is
 *	used for the association (&enum nl80211_mfp, represented as a u32);
 *	this attribute can be used
 *	with %NL80211_CMD_ASSOCIATE request
 *
 * @NL80211_ATTR_STA_FLAGS2: Attribute containing a
 *	&struct nl80211_sta_flag_update.
 *
 * @NL80211_ATTR_CONTROL_PORT: A flag indicating whether user space controls
 *	IEEE 802.1X port, i.e., sets/clears %NL80211_STA_FLAG_AUTHORIZED, in
 *	station mode. If the flag is included in %NL80211_CMD_ASSOCIATE
 *	request, the driver will assume that the port is unauthorized until
 *	authorized by user space. Otherwise, port is marked authorized by
 *	default in station mode.
 * @NL80211_ATTR_CONTROL_PORT_ETHERTYPE: A 16-bit value indicating the
 *	ethertype that will be used for key negotiation. It can be
 *	specified with the associate and connect commands. If it is not
 *	specified, the value defaults to 0x888E (PAE, 802.1X). This
 *	attribute is also used as a flag in the wiphy information to
 *	indicate that protocols other than PAE are supported.
 * @NL80211_ATTR_CONTROL_PORT_NO_ENCRYPT: When included along with
 *	%NL80211_ATTR_CONTROL_PORT_ETHERTYPE, indicates that the custom
 *	ethertype frames used for key negotiation must not be encrypted.
 *
 * @NL80211_ATTR_TESTDATA: Testmode data blob, passed through to the driver.
 *	We recommend using nested, driver-specific attributes within this.
 *
 * @NL80211_ATTR_DISCONNECTED_BY_AP: A flag indicating that the DISCONNECT
 *	event was due to the AP disconnecting the station, and not due to
 *	a local disconnect request.
 * @NL80211_ATTR_STATUS_CODE: StatusCode for the %NL80211_CMD_CONNECT
 *	event (u16)
 * @NL80211_ATTR_PRIVACY: Flag attribute, used with connect(), indicating
 *	that protected APs should be used. This is also used with NEW_BEACON to
 *	indicate that the BSS is to use protection.
 *
 * @NL80211_ATTR_CIPHERS_PAIRWISE: Used with CONNECT, ASSOCIATE, and NEW_BEACON
 *	to indicate which unicast key ciphers will be used with the connection
 *	(an array of u32).
 * @NL80211_ATTR_CIPHER_GROUP: Used with CONNECT, ASSOCIATE, and NEW_BEACON to
 *	indicate which group key cipher will be used with the connection (a
 *	u32).
 * @NL80211_ATTR_WPA_VERSIONS: Used with CONNECT, ASSOCIATE, and NEW_BEACON to
 *	indicate which WPA version(s) the AP we want to associate with is using
 *	(a u32 with flags from &enum nl80211_wpa_versions).
 * @NL80211_ATTR_AKM_SUITES: Used with CONNECT, ASSOCIATE, and NEW_BEACON to
 *	indicate which key management algorithm(s) to use (an array of u32).
 *
 * @NL80211_ATTR_REQ_IE: (Re)association request information elements as
 *	sent out by the card, for ROAM and successful CONNECT events.
 * @NL80211_ATTR_RESP_IE: (Re)association response information elements as
 *	sent by peer, for ROAM and successful CONNECT events.
 *
 * @NL80211_ATTR_PREV_BSSID: previous BSSID, to be used by in ASSOCIATE
 *	commands to specify using a reassociate frame
 *
 * @NL80211_ATTR_KEY: key information in a nested attribute with
 *	%NL80211_KEY_* sub-attributes
 * @NL80211_ATTR_KEYS: array of keys for static WEP keys for connect()
 *	and join_ibss(), key information is in a nested attribute each
 *	with %NL80211_KEY_* sub-attributes
 *
 * @NL80211_ATTR_PID: Process ID of a network namespace.
 *
 * @NL80211_ATTR_GENERATION: Used to indicate consistent snapshots for
 *	dumps. This number increases whenever the object list being
 *	dumped changes, and as such userspace can verify that it has
 *	obtained a complete and consistent snapshot by verifying that
 *	all dump messages contain the same generation number. If it
 *	changed then the list changed and the dump should be repeated
 *	completely from scratch.
 *
 * @NL80211_ATTR_4ADDR: Use 4-address frames on a virtual interface
 *
 * @NL80211_ATTR_SURVEY_INFO: survey information about a channel, part of
 *      the survey response for %NL80211_CMD_GET_SURVEY, nested attribute
 *      containing info as possible, see &enum survey_info.
 *
 * @NL80211_ATTR_PMKID: PMK material for PMKSA caching.
 * @NL80211_ATTR_MAX_NUM_PMKIDS: maximum number of PMKIDs a firmware can
 *	cache, a wiphy attribute.
 *
 * @NL80211_ATTR_DURATION: Duration of an operation in milliseconds, u32.
 * @NL80211_ATTR_MAX_REMAIN_ON_CHANNEL_DURATION: Device attribute that
 *	specifies the maximum duration that can be requested with the
 *	remain-on-channel operation, in milliseconds, u32.
 *
 * @NL80211_ATTR_COOKIE: Generic 64-bit cookie to identify objects.
 *
 * @NL80211_ATTR_TX_RATES: Nested set of attributes
 *	(enum nl80211_tx_rate_attributes) describing TX rates per band. The
 *	enum nl80211_band value is used as the index (nla_type() of the nested
 *	data. If a band is not included, it will be configured to allow all
 *	rates based on negotiated supported rates information. This attribute
 *	is used with %NL80211_CMD_SET_TX_BITRATE_MASK.
 *
 * @NL80211_ATTR_FRAME_MATCH: A binary attribute which typically must contain
 *	at least one byte, currently used with @NL80211_CMD_REGISTER_FRAME.
 * @NL80211_ATTR_FRAME_TYPE: A u16 indicating the frame type/subtype for the
 *	@NL80211_CMD_REGISTER_FRAME command.
 * @NL80211_ATTR_TX_FRAME_TYPES: wiphy capability attribute, which is a
 *	nested attribute of %NL80211_ATTR_FRAME_TYPE attributes, containing
 *	information about which frame types can be transmitted with
 *	%NL80211_CMD_FRAME.
 * @NL80211_ATTR_RX_FRAME_TYPES: wiphy capability attribute, which is a
 *	nested attribute of %NL80211_ATTR_FRAME_TYPE attributes, containing
 *	information about which frame types can be registered for RX.
 *
 * @NL80211_ATTR_ACK: Flag attribute indicating that the frame was
 *	acknowledged by the recipient.
 *
 * @NL80211_ATTR_PS_STATE: powersave state, using &enum nl80211_ps_state values.
 *
 * @NL80211_ATTR_CQM: connection quality monitor configuration in a
 *	nested attribute with %NL80211_ATTR_CQM_* sub-attributes.
 *
 * @NL80211_ATTR_LOCAL_STATE_CHANGE: Flag attribute to indicate that a command
 *	is requesting a local authentication/association state change without
 *	invoking actual management frame exchange. This can be used with
 *	NL80211_CMD_AUTHENTICATE, NL80211_CMD_DEAUTHENTICATE,
 *	NL80211_CMD_DISASSOCIATE.
 *
 * @NL80211_ATTR_AP_ISOLATE: (AP mode) Do not forward traffic between stations
 *	connected to this BSS.
 *
 * @NL80211_ATTR_WIPHY_TX_POWER_SETTING: Transmit power setting type. See
 *      &enum nl80211_tx_power_setting for possible values.
 * @NL80211_ATTR_WIPHY_TX_POWER_LEVEL: Transmit power level in signed mBm units.
 *      This is used in association with @NL80211_ATTR_WIPHY_TX_POWER_SETTING
 *      for non-automatic settings.
 *
 * @NL80211_ATTR_SUPPORT_IBSS_RSN: The device supports IBSS RSN, which mostly
 *	means support for per-station GTKs.
 *
 * @NL80211_ATTR_WIPHY_ANTENNA_TX: Bitmap of allowed antennas for transmitting.
 *	This can be used to mask out antennas which are not attached or should
 *	not be used for transmitting. If an antenna is not selected in this
 *	bitmap the hardware is not allowed to transmit on this antenna.
 *
 *	Each bit represents one antenna, starting with antenna 1 at the first
 *	bit. Depending on which antennas are selected in the bitmap, 802.11n
 *	drivers can derive which chainmasks to use (if all antennas belonging to
 *	a particular chain are disabled this chain should be disabled) and if
 *	a chain has diversity antennas wether diversity should be used or not.
 *	HT capabilities (STBC, TX Beamforming, Antenna selection) can be
 *	derived from the available chains after applying the antenna mask.
 *	Non-802.11n drivers can derive wether to use diversity or not.
 *	Drivers may reject configurations or RX/TX mask combinations they cannot
 *	support by returning -EINVAL.
 *
 * @NL80211_ATTR_WIPHY_ANTENNA_RX: Bitmap of allowed antennas for receiving.
 *	This can be used to mask out antennas which are not attached or should
 *	not be used for receiving. If an antenna is not selected in this bitmap
 *	the hardware should not be configured to receive on this antenna.
 *	For a more detailed description see @NL80211_ATTR_WIPHY_ANTENNA_TX.
 *
 * @NL80211_ATTR_WIPHY_ANTENNA_AVAIL_TX: Bitmap of antennas which are available
 *	for configuration as TX antennas via the above parameters.
 *
 * @NL80211_ATTR_WIPHY_ANTENNA_AVAIL_RX: Bitmap of antennas which are available
 *	for configuration as RX antennas via the above parameters.
 *
 * @NL80211_ATTR_MCAST_RATE: Multicast tx rate (in 100 kbps) for IBSS
 *
 * @NL80211_ATTR_OFFCHANNEL_TX_OK: For management frame TX, the frame may be
 *	transmitted on another channel when the channel given doesn't match
 *	the current channel. If the current channel doesn't match and this
 *	flag isn't set, the frame will be rejected. This is also used as an
 *	nl80211 capability flag.
 *
 * @NL80211_ATTR_BSS_HT_OPMODE: HT operation mode (u16)
 *
 * @NL80211_ATTR_KEY_DEFAULT_TYPES: A nested attribute containing flags
 *	attributes, specifying what a key should be set as default as.
 *	See &enum nl80211_key_default_types.
 *
 * @NL80211_ATTR_MESH_SETUP: Optional mesh setup parameters.  These cannot be
 *	changed once the mesh is active.
 * @NL80211_ATTR_MESH_CONFIG: Mesh configuration parameters, a nested attribute
 *	containing attributes from &enum nl80211_meshconf_params.
 * @NL80211_ATTR_SUPPORT_MESH_AUTH: Currently, this means the underlying driver
 *	allows auth frames in a mesh to be passed to userspace for processing via
 *	the @NL80211_MESH_SETUP_USERSPACE_AUTH flag.
 * @NL80211_ATTR_STA_PLINK_STATE: The state of a mesh peer link as
 *	defined in &enum nl80211_plink_state. Used when userspace is
 *	driving the peer link management state machine.
 *	@NL80211_MESH_SETUP_USERSPACE_AMPE must be enabled.
 *
 * @NL80211_ATTR_WOWLAN_TRIGGERS_SUPPORTED: indicates, as part of the wiphy
 *	capabilities, the supported WoWLAN triggers
 * @NL80211_ATTR_WOWLAN_TRIGGERS: used by %NL80211_CMD_SET_WOWLAN to
 *	indicate which WoW triggers should be enabled. This is also
 *	used by %NL80211_CMD_GET_WOWLAN to get the currently enabled WoWLAN
 *	triggers.
 *
 * @NL80211_ATTR_SCHED_SCAN_INTERVAL: Interval between scheduled scan
 *	cycles, in msecs.
 *
 * @NL80211_ATTR_SCHED_SCAN_MATCH: Nested attribute with one or more
 *	sets of attributes to match during scheduled scans.  Only BSSs
 *	that match any of the sets will be reported.  These are
 *	pass-thru filter rules.
 *	For a match to succeed, the BSS must match all attributes of a
 *	set.  Since not every hardware supports matching all types of
 *	attributes, there is no guarantee that the reported BSSs are
 *	fully complying with the match sets and userspace needs to be
 *	able to ignore them by itself.
 *	Thus, the implementation is somewhat hardware-dependent, but
 *	this is only an optimization and the userspace application
 *	needs to handle all the non-filtered results anyway.
 *	If the match attributes don't make sense when combined with
 *	the values passed in @NL80211_ATTR_SCAN_SSIDS (eg. if an SSID
 *	is included in the probe request, but the match attributes
 *	will never let it go through), -EINVAL may be returned.
 *	If ommited, no filtering is done.
 *
 * @NL80211_ATTR_INTERFACE_COMBINATIONS: Nested attribute listing the supported
 *	interface combinations. In each nested item, it contains attributes
 *	defined in &enum nl80211_if_combination_attrs.
 * @NL80211_ATTR_SOFTWARE_IFTYPES: Nested attribute (just like
 *	%NL80211_ATTR_SUPPORTED_IFTYPES) containing the interface types that
 *	are managed in software: interfaces of these types aren't subject to
 *	any restrictions in their number or combinations.
 *
 * @NL80211_ATTR_REKEY_DATA: nested attribute containing the information
 *	necessary for GTK rekeying in the device, see &enum nl80211_rekey_data.
 *
 * @NL80211_ATTR_SCAN_SUPP_RATES: rates per to be advertised as supported in scan,
 *	nested array attribute containing an entry for each band, with the entry
 *	being a list of supported rates as defined by IEEE 802.11 7.3.2.2 but
 *	without the length restriction (at most %NL80211_MAX_SUPP_RATES).
 *
 * @NL80211_ATTR_HIDDEN_SSID: indicates whether SSID is to be hidden from Beacon
 *	and Probe Response (when response to wildcard Probe Request); see
 *	&enum nl80211_hidden_ssid, represented as a u32
 *
 * @NL80211_ATTR_IE_PROBE_RESP: Information element(s) for Probe Response frame.
 *	This is used with %NL80211_CMD_NEW_BEACON and %NL80211_CMD_SET_BEACON to
 *	provide extra IEs (e.g., WPS/P2P IE) into Probe Response frames when the
 *	driver (or firmware) replies to Probe Request frames.
 * @NL80211_ATTR_IE_ASSOC_RESP: Information element(s) for (Re)Association
 *	Response frames. This is used with %NL80211_CMD_NEW_BEACON and
 *	%NL80211_CMD_SET_BEACON to provide extra IEs (e.g., WPS/P2P IE) into
 *	(Re)Association Response frames when the driver (or firmware) replies to
 *	(Re)Association Request frames.
 *
 * @NL80211_ATTR_STA_WME: Nested attribute containing the wme configuration
 *	of the station, see &enum nl80211_sta_wme_attr.
 * @NL80211_ATTR_SUPPORT_AP_UAPSD: the device supports uapsd when working
 *	as AP.
 *
 * @NL80211_ATTR_ROAM_SUPPORT: Indicates whether the firmware is capable of
 *	roaming to another AP in the same ESS if the signal lever is low.
 *
 * @NL80211_ATTR_PMKSA_CANDIDATE: Nested attribute containing the PMKSA caching
 *	candidate information, see &enum nl80211_pmksa_candidate_attr.
 *
 * @NL80211_ATTR_TX_NO_CCK_RATE: Indicates whether to use CCK rate or not
 *	for management frames transmission. In order to avoid p2p probe/action
 *	frames are being transmitted at CCK rate in 2GHz band, the user space
 *	applications use this attribute.
 *	This attribute is used with %NL80211_CMD_TRIGGER_SCAN and
 *	%NL80211_CMD_FRAME commands.
 *
 * @NL80211_ATTR_TDLS_ACTION: Low level TDLS action code (e.g. link setup
 *	request, link setup confirm, link teardown, etc.). Values are
 *	described in the TDLS (802.11z) specification.
 * @NL80211_ATTR_TDLS_DIALOG_TOKEN: Non-zero token for uniquely identifying a
 *	TDLS conversation between two devices.
 * @NL80211_ATTR_TDLS_OPERATION: High level TDLS operation; see
 *	&enum nl80211_tdls_operation, represented as a u8.
 * @NL80211_ATTR_TDLS_SUPPORT: A flag indicating the device can operate
 *	as a TDLS peer sta.
 * @NL80211_ATTR_TDLS_EXTERNAL_SETUP: The TDLS discovery/setup and teardown
 *	procedures should be performed by sending TDLS packets via
 *	%NL80211_CMD_TDLS_MGMT. Otherwise %NL80211_CMD_TDLS_OPER should be
 *	used for asking the driver to perform a TDLS operation.
 *
 * @NL80211_ATTR_DEVICE_AP_SME: This u32 attribute may be listed for devices
 *	that have AP support to indicate that they have the AP SME integrated
 *	with support for the features listed in this attribute, see
 *	&enum nl80211_ap_sme_features.
 *
 * @NL80211_ATTR_DONT_WAIT_FOR_ACK: Used with %NL80211_CMD_FRAME, this tells
 *	the driver to not wait for an acknowledgement. Note that due to this,
 *	it will also not give a status callback nor return a cookie. This is
 *	mostly useful for probe responses to save airtime.
 *
 * @NL80211_ATTR_FEATURE_FLAGS: This u32 attribute contains flags from
 *	&enum nl80211_feature_flags and is advertised in wiphy information.
 * @NL80211_ATTR_PROBE_RESP_OFFLOAD: Indicates that the HW responds to probe
 *	requests while operating in AP-mode.
 *	This attribute holds a bitmap of the supported protocols for
 *	offloading (see &enum nl80211_probe_resp_offload_support_attr).
 *
 * @NL80211_ATTR_PROBE_RESP: Probe Response template data. Contains the entire
 *	probe-response frame. The DA field in the 802.11 header is zero-ed out,
 *	to be filled by the FW.
 * @NL80211_ATTR_DISABLE_HT:  Force HT capable interfaces to disable
 *      this feature.  Currently, only supported in mac80211 drivers.
 * @NL80211_ATTR_HT_CAPABILITY_MASK: Specify which bits of the
 *      ATTR_HT_CAPABILITY to which attention should be paid.
 *      Currently, only mac80211 NICs support this feature.
 *      The values that may be configured are:
 *       MCS rates, MAX-AMSDU, HT-20-40 and HT_CAP_SGI_40
 *       AMPDU density and AMPDU factor.
 *      All values are treated as suggestions and may be ignored
 *      by the driver as required.  The actual values may be seen in
 *      the station debugfs ht_caps file.
 *
 * @NL80211_ATTR_DFS_REGION: region for regulatory rules which this country
 *    abides to when initiating radiation on DFS channels. A country maps
 *    to one DFS region.
 *
 * @NL80211_ATTR_NOACK_MAP: This u16 bitmap contains the No Ack Policy of
 *      up to 16 TIDs.
 *
 * @NL80211_ATTR_INACTIVITY_TIMEOUT: timeout value in seconds, this can be
 *	used by the drivers which has MLME in firmware and does not have support
 *	to report per station tx/rx activity to free up the staion entry from
 *	the list. This needs to be used when the driver advertises the
 *	capability to timeout the stations.
 *
 * @NL80211_ATTR_RX_SIGNAL_DBM: signal strength in dBm (as a 32-bit int);
 *	this attribute is (depending on the driver capabilities) added to
 *	received frames indicated with %NL80211_CMD_FRAME.
 *
 * @NL80211_ATTR_BG_SCAN_PERIOD: Background scan period in seconds
 *      or 0 to disable background scan.
 *
 * @NL80211_ATTR_MAX: highest attribute number currently defined
 * @__NL80211_ATTR_AFTER_LAST: internal use
 */
enum nl80211_attrs {
/* don't change the order or add anything between, this is ABI! */
	NL80211_ATTR_UNSPEC,

	NL80211_ATTR_WIPHY,
	NL80211_ATTR_WIPHY_NAME,

	NL80211_ATTR_IFINDEX,
	NL80211_ATTR_IFNAME,
	NL80211_ATTR_IFTYPE,

	NL80211_ATTR_MAC,

	NL80211_ATTR_KEY_DATA,
	NL80211_ATTR_KEY_IDX,
	NL80211_ATTR_KEY_CIPHER,
	NL80211_ATTR_KEY_SEQ,
	NL80211_ATTR_KEY_DEFAULT,

	NL80211_ATTR_BEACON_INTERVAL,
	NL80211_ATTR_DTIM_PERIOD,
	NL80211_ATTR_BEACON_HEAD,
	NL80211_ATTR_BEACON_TAIL,

	NL80211_ATTR_STA_AID,
	NL80211_ATTR_STA_FLAGS,
	NL80211_ATTR_STA_LISTEN_INTERVAL,
	NL80211_ATTR_STA_SUPPORTED_RATES,
	NL80211_ATTR_STA_VLAN,
	NL80211_ATTR_STA_INFO,

	NL80211_ATTR_WIPHY_BANDS,

	NL80211_ATTR_MNTR_FLAGS,

	NL80211_ATTR_MESH_ID,
	NL80211_ATTR_STA_PLINK_ACTION,
	NL80211_ATTR_MPATH_NEXT_HOP,
	NL80211_ATTR_MPATH_INFO,

	NL80211_ATTR_BSS_CTS_PROT,
	NL80211_ATTR_BSS_SHORT_PREAMBLE,
	NL80211_ATTR_BSS_SHORT_SLOT_TIME,

	NL80211_ATTR_HT_CAPABILITY,

	NL80211_ATTR_SUPPORTED_IFTYPES,

	NL80211_ATTR_REG_ALPHA2,
	NL80211_ATTR_REG_RULES,

	NL80211_ATTR_MESH_CONFIG,

	NL80211_ATTR_BSS_BASIC_RATES,

	NL80211_ATTR_WIPHY_TXQ_PARAMS,
	NL80211_ATTR_WIPHY_FREQ,
	NL80211_ATTR_WIPHY_CHANNEL_TYPE,

	NL80211_ATTR_KEY_DEFAULT_MGMT,

	NL80211_ATTR_MGMT_SUBTYPE,
	NL80211_ATTR_IE,

	NL80211_ATTR_MAX_NUM_SCAN_SSIDS,

	NL80211_ATTR_SCAN_FREQUENCIES,
	NL80211_ATTR_SCAN_SSIDS,
	NL80211_ATTR_GENERATION, /* replaces old SCAN_GENERATION */
	NL80211_ATTR_BSS,

	NL80211_ATTR_REG_INITIATOR,
	NL80211_ATTR_REG_TYPE,

	NL80211_ATTR_SUPPORTED_COMMANDS,

	NL80211_ATTR_FRAME,
	NL80211_ATTR_SSID,
	NL80211_ATTR_AUTH_TYPE,
	NL80211_ATTR_REASON_CODE,

	NL80211_ATTR_KEY_TYPE,

	NL80211_ATTR_MAX_SCAN_IE_LEN,
	NL80211_ATTR_CIPHER_SUITES,

	NL80211_ATTR_FREQ_BEFORE,
	NL80211_ATTR_FREQ_AFTER,

	NL80211_ATTR_FREQ_FIXED,


	NL80211_ATTR_WIPHY_RETRY_SHORT,
	NL80211_ATTR_WIPHY_RETRY_LONG,
	NL80211_ATTR_WIPHY_FRAG_THRESHOLD,
	NL80211_ATTR_WIPHY_RTS_THRESHOLD,

	NL80211_ATTR_TIMED_OUT,

	NL80211_ATTR_USE_MFP,

	NL80211_ATTR_STA_FLAGS2,

	NL80211_ATTR_CONTROL_PORT,

	NL80211_ATTR_TESTDATA,

	NL80211_ATTR_PRIVACY,

	NL80211_ATTR_DISCONNECTED_BY_AP,
	NL80211_ATTR_STATUS_CODE,

	NL80211_ATTR_CIPHER_SUITES_PAIRWISE,
	NL80211_ATTR_CIPHER_SUITE_GROUP,
	NL80211_ATTR_WPA_VERSIONS,
	NL80211_ATTR_AKM_SUITES,

	NL80211_ATTR_REQ_IE,
	NL80211_ATTR_RESP_IE,

	NL80211_ATTR_PREV_BSSID,

	NL80211_ATTR_KEY,
	NL80211_ATTR_KEYS,

	NL80211_ATTR_PID,

	NL80211_ATTR_4ADDR,

	NL80211_ATTR_SURVEY_INFO,

	NL80211_ATTR_PMKID,
	NL80211_ATTR_MAX_NUM_PMKIDS,

	NL80211_ATTR_DURATION,

	NL80211_ATTR_COOKIE,

	NL80211_ATTR_WIPHY_COVERAGE_CLASS,

	NL80211_ATTR_TX_RATES,

	NL80211_ATTR_FRAME_MATCH,

	NL80211_ATTR_ACK,

	NL80211_ATTR_PS_STATE,

	NL80211_ATTR_CQM,

	NL80211_ATTR_LOCAL_STATE_CHANGE,

	NL80211_ATTR_AP_ISOLATE,

	NL80211_ATTR_WIPHY_TX_POWER_SETTING,
	NL80211_ATTR_WIPHY_TX_POWER_LEVEL,

	NL80211_ATTR_TX_FRAME_TYPES,
	NL80211_ATTR_RX_FRAME_TYPES,
	NL80211_ATTR_FRAME_TYPE,

	NL80211_ATTR_CONTROL_PORT_ETHERTYPE,
	NL80211_ATTR_CONTROL_PORT_NO_ENCRYPT,

	NL80211_ATTR_SUPPORT_IBSS_RSN,

	NL80211_ATTR_WIPHY_ANTENNA_TX,
	NL80211_ATTR_WIPHY_ANTENNA_RX,

	NL80211_ATTR_MCAST_RATE,

	NL80211_ATTR_OFFCHANNEL_TX_OK,

	NL80211_ATTR_BSS_HT_OPMODE,

	NL80211_ATTR_KEY_DEFAULT_TYPES,

	NL80211_ATTR_MAX_REMAIN_ON_CHANNEL_DURATION,

	NL80211_ATTR_MESH_SETUP,

	NL80211_ATTR_WIPHY_ANTENNA_AVAIL_TX,
	NL80211_ATTR_WIPHY_ANTENNA_AVAIL_RX,

	NL80211_ATTR_SUPPORT_MESH_AUTH,
	NL80211_ATTR_STA_PLINK_STATE,

	NL80211_ATTR_WOWLAN_TRIGGERS,
	NL80211_ATTR_WOWLAN_TRIGGERS_SUPPORTED,

	NL80211_ATTR_SCHED_SCAN_INTERVAL,

	NL80211_ATTR_INTERFACE_COMBINATIONS,
	NL80211_ATTR_SOFTWARE_IFTYPES,

	NL80211_ATTR_REKEY_DATA,

	NL80211_ATTR_MAX_NUM_SCHED_SCAN_SSIDS,
	NL80211_ATTR_MAX_SCHED_SCAN_IE_LEN,

	NL80211_ATTR_SCAN_SUPP_RATES,

	NL80211_ATTR_HIDDEN_SSID,

	NL80211_ATTR_IE_PROBE_RESP,
	NL80211_ATTR_IE_ASSOC_RESP,

	NL80211_ATTR_STA_WME,
	NL80211_ATTR_SUPPORT_AP_UAPSD,

	NL80211_ATTR_ROAM_SUPPORT,

	NL80211_ATTR_SCHED_SCAN_MATCH,
	NL80211_ATTR_MAX_MATCH_SETS,

	NL80211_ATTR_PMKSA_CANDIDATE,

	NL80211_ATTR_TX_NO_CCK_RATE,

	NL80211_ATTR_TDLS_ACTION,
	NL80211_ATTR_TDLS_DIALOG_TOKEN,
	NL80211_ATTR_TDLS_OPERATION,
	NL80211_ATTR_TDLS_SUPPORT,
	NL80211_ATTR_TDLS_EXTERNAL_SETUP,

	NL80211_ATTR_DEVICE_AP_SME,

	NL80211_ATTR_DONT_WAIT_FOR_ACK,

	NL80211_ATTR_FEATURE_FLAGS,

	NL80211_ATTR_PROBE_RESP_OFFLOAD,

	NL80211_ATTR_PROBE_RESP,

	NL80211_ATTR_DFS_REGION,

	NL80211_ATTR_DISABLE_HT,
	NL80211_ATTR_HT_CAPABILITY_MASK,

	NL80211_ATTR_NOACK_MAP,

	NL80211_ATTR_INACTIVITY_TIMEOUT,

	NL80211_ATTR_RX_SIGNAL_DBM,

	NL80211_ATTR_BG_SCAN_PERIOD,

	/* add attributes here, update the policy in nl80211.c */

	__NL80211_ATTR_AFTER_LAST,
	NL80211_ATTR_MAX = __NL80211_ATTR_AFTER_LAST - 1
};

/* source-level API compatibility */
#define NL80211_ATTR_SCAN_GENERATION NL80211_ATTR_GENERATION
#define	NL80211_ATTR_MESH_PARAMS NL80211_ATTR_MESH_CONFIG

/*
 * Allow user space programs to use #ifdef on new attributes by defining them
 * here
 */
#define NL80211_CMD_CONNECT NL80211_CMD_CONNECT
#define NL80211_ATTR_HT_CAPABILITY NL80211_ATTR_HT_CAPABILITY
#define NL80211_ATTR_BSS_BASIC_RATES NL80211_ATTR_BSS_BASIC_RATES
#define NL80211_ATTR_WIPHY_TXQ_PARAMS NL80211_ATTR_WIPHY_TXQ_PARAMS
#define NL80211_ATTR_WIPHY_FREQ NL80211_ATTR_WIPHY_FREQ
#define NL80211_ATTR_WIPHY_CHANNEL_TYPE NL80211_ATTR_WIPHY_CHANNEL_TYPE
#define NL80211_ATTR_MGMT_SUBTYPE NL80211_ATTR_MGMT_SUBTYPE
#define NL80211_ATTR_IE NL80211_ATTR_IE
#define NL80211_ATTR_REG_INITIATOR NL80211_ATTR_REG_INITIATOR
#define NL80211_ATTR_REG_TYPE NL80211_ATTR_REG_TYPE
#define NL80211_ATTR_FRAME NL80211_ATTR_FRAME
#define NL80211_ATTR_SSID NL80211_ATTR_SSID
#define NL80211_ATTR_AUTH_TYPE NL80211_ATTR_AUTH_TYPE
#define NL80211_ATTR_REASON_CODE NL80211_ATTR_REASON_CODE
#define NL80211_ATTR_CIPHER_SUITES_PAIRWISE NL80211_ATTR_CIPHER_SUITES_PAIRWISE
#define NL80211_ATTR_CIPHER_SUITE_GROUP NL80211_ATTR_CIPHER_SUITE_GROUP
#define NL80211_ATTR_WPA_VERSIONS NL80211_ATTR_WPA_VERSIONS
#define NL80211_ATTR_AKM_SUITES NL80211_ATTR_AKM_SUITES
#define NL80211_ATTR_KEY NL80211_ATTR_KEY
#define NL80211_ATTR_KEYS NL80211_ATTR_KEYS
#define NL80211_ATTR_FEATURE_FLAGS NL80211_ATTR_FEATURE_FLAGS

#define NL80211_MAX_SUPP_RATES			32
#define NL80211_MAX_SUPP_HT_RATES		77
#define NL80211_MAX_SUPP_REG_RULES		32
#define NL80211_TKIP_DATA_OFFSET_ENCR_KEY	0
#define NL80211_TKIP_DATA_OFFSET_TX_MIC_KEY	16
#define NL80211_TKIP_DATA_OFFSET_RX_MIC_KEY	24
#define NL80211_HT_CAPABILITY_LEN		26

#define NL80211_MAX_NR_CIPHER_SUITES		5
#define NL80211_MAX_NR_AKM_SUITES		2

#define NL80211_MIN_REMAIN_ON_CHANNEL_TIME	10

<<<<<<< HEAD
=======
/* default RSSI threshold for scan results if none specified. */
#define NL80211_SCAN_RSSI_THOLD_OFF		-300

>>>>>>> 42fb0b02
/**
 * enum nl80211_iftype - (virtual) interface types
 *
 * @NL80211_IFTYPE_UNSPECIFIED: unspecified type, driver decides
 * @NL80211_IFTYPE_ADHOC: independent BSS member
 * @NL80211_IFTYPE_STATION: managed BSS member
 * @NL80211_IFTYPE_AP: access point
 * @NL80211_IFTYPE_AP_VLAN: VLAN interface for access points; VLAN interfaces
 *	are a bit special in that they must always be tied to a pre-existing
 *	AP type interface.
 * @NL80211_IFTYPE_WDS: wireless distribution interface
 * @NL80211_IFTYPE_MONITOR: monitor interface receiving all frames
 * @NL80211_IFTYPE_MESH_POINT: mesh point
 * @NL80211_IFTYPE_P2P_CLIENT: P2P client
 * @NL80211_IFTYPE_P2P_GO: P2P group owner
 * @NL80211_IFTYPE_MAX: highest interface type number currently defined
 * @NUM_NL80211_IFTYPES: number of defined interface types
 *
 * These values are used with the %NL80211_ATTR_IFTYPE
 * to set the type of an interface.
 *
 */
enum nl80211_iftype {
	NL80211_IFTYPE_UNSPECIFIED,
	NL80211_IFTYPE_ADHOC,
	NL80211_IFTYPE_STATION,
	NL80211_IFTYPE_AP,
	NL80211_IFTYPE_AP_VLAN,
	NL80211_IFTYPE_WDS,
	NL80211_IFTYPE_MONITOR,
	NL80211_IFTYPE_MESH_POINT,
	NL80211_IFTYPE_P2P_CLIENT,
	NL80211_IFTYPE_P2P_GO,

	/* keep last */
	NUM_NL80211_IFTYPES,
	NL80211_IFTYPE_MAX = NUM_NL80211_IFTYPES - 1
};

/**
 * enum nl80211_sta_flags - station flags
 *
 * Station flags. When a station is added to an AP interface, it is
 * assumed to be already associated (and hence authenticated.)
 *
 * @__NL80211_STA_FLAG_INVALID: attribute number 0 is reserved
 * @NL80211_STA_FLAG_AUTHORIZED: station is authorized (802.1X)
 * @NL80211_STA_FLAG_SHORT_PREAMBLE: station is capable of receiving frames
 *	with short barker preamble
 * @NL80211_STA_FLAG_WME: station is WME/QoS capable
 * @NL80211_STA_FLAG_MFP: station uses management frame protection
 * @NL80211_STA_FLAG_AUTHENTICATED: station is authenticated
 * @NL80211_STA_FLAG_TDLS_PEER: station is a TDLS peer -- this flag should
 *	only be used in managed mode (even in the flags mask). Note that the
 *	flag can't be changed, it is only valid while adding a station, and
 *	attempts to change it will silently be ignored (rather than rejected
 *	as errors.)
 * @NL80211_STA_FLAG_MAX: highest station flag number currently defined
 * @__NL80211_STA_FLAG_AFTER_LAST: internal use
 */
enum nl80211_sta_flags {
	__NL80211_STA_FLAG_INVALID,
	NL80211_STA_FLAG_AUTHORIZED,
	NL80211_STA_FLAG_SHORT_PREAMBLE,
	NL80211_STA_FLAG_WME,
	NL80211_STA_FLAG_MFP,
	NL80211_STA_FLAG_AUTHENTICATED,
	NL80211_STA_FLAG_TDLS_PEER,

	/* keep last */
	__NL80211_STA_FLAG_AFTER_LAST,
	NL80211_STA_FLAG_MAX = __NL80211_STA_FLAG_AFTER_LAST - 1
};

#define NL80211_STA_FLAG_MAX_OLD_API	NL80211_STA_FLAG_TDLS_PEER

/**
 * struct nl80211_sta_flag_update - station flags mask/set
 * @mask: mask of station flags to set
 * @set: which values to set them to
 *
 * Both mask and set contain bits as per &enum nl80211_sta_flags.
 */
struct nl80211_sta_flag_update {
	__u32 mask;
	__u32 set;
} __attribute__((packed));

/**
 * enum nl80211_rate_info - bitrate information
 *
 * These attribute types are used with %NL80211_STA_INFO_TXRATE
 * when getting information about the bitrate of a station.
 *
 * @__NL80211_RATE_INFO_INVALID: attribute number 0 is reserved
 * @NL80211_RATE_INFO_BITRATE: total bitrate (u16, 100kbit/s)
 * @NL80211_RATE_INFO_MCS: mcs index for 802.11n (u8)
 * @NL80211_RATE_INFO_40_MHZ_WIDTH: 40 Mhz dualchannel bitrate
 * @NL80211_RATE_INFO_SHORT_GI: 400ns guard interval
 * @NL80211_RATE_INFO_MAX: highest rate_info number currently defined
 * @__NL80211_RATE_INFO_AFTER_LAST: internal use
 */
enum nl80211_rate_info {
	__NL80211_RATE_INFO_INVALID,
	NL80211_RATE_INFO_BITRATE,
	NL80211_RATE_INFO_MCS,
	NL80211_RATE_INFO_40_MHZ_WIDTH,
	NL80211_RATE_INFO_SHORT_GI,

	/* keep last */
	__NL80211_RATE_INFO_AFTER_LAST,
	NL80211_RATE_INFO_MAX = __NL80211_RATE_INFO_AFTER_LAST - 1
};

/**
 * enum nl80211_sta_bss_param - BSS information collected by STA
 *
 * These attribute types are used with %NL80211_STA_INFO_BSS_PARAM
 * when getting information about the bitrate of a station.
 *
 * @__NL80211_STA_BSS_PARAM_INVALID: attribute number 0 is reserved
 * @NL80211_STA_BSS_PARAM_CTS_PROT: whether CTS protection is enabled (flag)
 * @NL80211_STA_BSS_PARAM_SHORT_PREAMBLE:  whether short preamble is enabled
 *	(flag)
 * @NL80211_STA_BSS_PARAM_SHORT_SLOT_TIME:  whether short slot time is enabled
 *	(flag)
 * @NL80211_STA_BSS_PARAM_DTIM_PERIOD: DTIM period for beaconing (u8)
 * @NL80211_STA_BSS_PARAM_BEACON_INTERVAL: Beacon interval (u16)
 * @NL80211_STA_BSS_PARAM_MAX: highest sta_bss_param number currently defined
 * @__NL80211_STA_BSS_PARAM_AFTER_LAST: internal use
 */
enum nl80211_sta_bss_param {
	__NL80211_STA_BSS_PARAM_INVALID,
	NL80211_STA_BSS_PARAM_CTS_PROT,
	NL80211_STA_BSS_PARAM_SHORT_PREAMBLE,
	NL80211_STA_BSS_PARAM_SHORT_SLOT_TIME,
	NL80211_STA_BSS_PARAM_DTIM_PERIOD,
	NL80211_STA_BSS_PARAM_BEACON_INTERVAL,

	/* keep last */
	__NL80211_STA_BSS_PARAM_AFTER_LAST,
	NL80211_STA_BSS_PARAM_MAX = __NL80211_STA_BSS_PARAM_AFTER_LAST - 1
};

/**
 * enum nl80211_sta_info - station information
 *
 * These attribute types are used with %NL80211_ATTR_STA_INFO
 * when getting information about a station.
 *
 * @__NL80211_STA_INFO_INVALID: attribute number 0 is reserved
 * @NL80211_STA_INFO_INACTIVE_TIME: time since last activity (u32, msecs)
 * @NL80211_STA_INFO_RX_BYTES: total received bytes (u32, from this station)
 * @NL80211_STA_INFO_TX_BYTES: total transmitted bytes (u32, to this station)
 * @NL80211_STA_INFO_SIGNAL: signal strength of last received PPDU (u8, dBm)
 * @NL80211_STA_INFO_TX_BITRATE: current unicast tx rate, nested attribute
 * 	containing info as possible, see &enum nl80211_rate_info
 * @NL80211_STA_INFO_RX_PACKETS: total received packet (u32, from this station)
 * @NL80211_STA_INFO_TX_PACKETS: total transmitted packets (u32, to this
 *	station)
 * @NL80211_STA_INFO_TX_RETRIES: total retries (u32, to this station)
 * @NL80211_STA_INFO_TX_FAILED: total failed packets (u32, to this station)
 * @NL80211_STA_INFO_SIGNAL_AVG: signal strength average (u8, dBm)
 * @NL80211_STA_INFO_LLID: the station's mesh LLID
 * @NL80211_STA_INFO_PLID: the station's mesh PLID
 * @NL80211_STA_INFO_PLINK_STATE: peer link state for the station
 *	(see %enum nl80211_plink_state)
 * @NL80211_STA_INFO_RX_BITRATE: last unicast data frame rx rate, nested
 *	attribute, like NL80211_STA_INFO_TX_BITRATE.
 * @NL80211_STA_INFO_BSS_PARAM: current station's view of BSS, nested attribute
 *     containing info as possible, see &enum nl80211_sta_bss_param
 * @NL80211_STA_INFO_CONNECTED_TIME: time since the station is last connected
 * @NL80211_STA_INFO_STA_FLAGS: Contains a struct nl80211_sta_flag_update.
 * @NL80211_STA_INFO_BEACON_LOSS: count of times beacon loss was detected (u32)
 * @NL80211_STA_INFO_T_OFFSET: timing offset with respect to this STA (s64)
 * @__NL80211_STA_INFO_AFTER_LAST: internal
 * @NL80211_STA_INFO_MAX: highest possible station info attribute
 */
enum nl80211_sta_info {
	__NL80211_STA_INFO_INVALID,
	NL80211_STA_INFO_INACTIVE_TIME,
	NL80211_STA_INFO_RX_BYTES,
	NL80211_STA_INFO_TX_BYTES,
	NL80211_STA_INFO_LLID,
	NL80211_STA_INFO_PLID,
	NL80211_STA_INFO_PLINK_STATE,
	NL80211_STA_INFO_SIGNAL,
	NL80211_STA_INFO_TX_BITRATE,
	NL80211_STA_INFO_RX_PACKETS,
	NL80211_STA_INFO_TX_PACKETS,
	NL80211_STA_INFO_TX_RETRIES,
	NL80211_STA_INFO_TX_FAILED,
	NL80211_STA_INFO_SIGNAL_AVG,
	NL80211_STA_INFO_RX_BITRATE,
	NL80211_STA_INFO_BSS_PARAM,
	NL80211_STA_INFO_CONNECTED_TIME,
	NL80211_STA_INFO_STA_FLAGS,
	NL80211_STA_INFO_BEACON_LOSS,
	NL80211_STA_INFO_T_OFFSET,

	/* keep last */
	__NL80211_STA_INFO_AFTER_LAST,
	NL80211_STA_INFO_MAX = __NL80211_STA_INFO_AFTER_LAST - 1
};

/**
 * enum nl80211_mpath_flags - nl80211 mesh path flags
 *
 * @NL80211_MPATH_FLAG_ACTIVE: the mesh path is active
 * @NL80211_MPATH_FLAG_RESOLVING: the mesh path discovery process is running
 * @NL80211_MPATH_FLAG_SN_VALID: the mesh path contains a valid SN
 * @NL80211_MPATH_FLAG_FIXED: the mesh path has been manually set
 * @NL80211_MPATH_FLAG_RESOLVED: the mesh path discovery process succeeded
 */
enum nl80211_mpath_flags {
	NL80211_MPATH_FLAG_ACTIVE =	1<<0,
	NL80211_MPATH_FLAG_RESOLVING =	1<<1,
	NL80211_MPATH_FLAG_SN_VALID =	1<<2,
	NL80211_MPATH_FLAG_FIXED =	1<<3,
	NL80211_MPATH_FLAG_RESOLVED =	1<<4,
};

/**
 * enum nl80211_mpath_info - mesh path information
 *
 * These attribute types are used with %NL80211_ATTR_MPATH_INFO when getting
 * information about a mesh path.
 *
 * @__NL80211_MPATH_INFO_INVALID: attribute number 0 is reserved
 * @NL80211_MPATH_INFO_FRAME_QLEN: number of queued frames for this destination
 * @NL80211_MPATH_INFO_SN: destination sequence number
 * @NL80211_MPATH_INFO_METRIC: metric (cost) of this mesh path
 * @NL80211_MPATH_INFO_EXPTIME: expiration time for the path, in msec from now
 * @NL80211_MPATH_INFO_FLAGS: mesh path flags, enumerated in
 * 	&enum nl80211_mpath_flags;
 * @NL80211_MPATH_INFO_DISCOVERY_TIMEOUT: total path discovery timeout, in msec
 * @NL80211_MPATH_INFO_DISCOVERY_RETRIES: mesh path discovery retries
 * @NL80211_MPATH_INFO_MAX: highest mesh path information attribute number
 *	currently defind
 * @__NL80211_MPATH_INFO_AFTER_LAST: internal use
 */
enum nl80211_mpath_info {
	__NL80211_MPATH_INFO_INVALID,
	NL80211_MPATH_INFO_FRAME_QLEN,
	NL80211_MPATH_INFO_SN,
	NL80211_MPATH_INFO_METRIC,
	NL80211_MPATH_INFO_EXPTIME,
	NL80211_MPATH_INFO_FLAGS,
	NL80211_MPATH_INFO_DISCOVERY_TIMEOUT,
	NL80211_MPATH_INFO_DISCOVERY_RETRIES,

	/* keep last */
	__NL80211_MPATH_INFO_AFTER_LAST,
	NL80211_MPATH_INFO_MAX = __NL80211_MPATH_INFO_AFTER_LAST - 1
};

/**
 * enum nl80211_band_attr - band attributes
 * @__NL80211_BAND_ATTR_INVALID: attribute number 0 is reserved
 * @NL80211_BAND_ATTR_FREQS: supported frequencies in this band,
 *	an array of nested frequency attributes
 * @NL80211_BAND_ATTR_RATES: supported bitrates in this band,
 *	an array of nested bitrate attributes
 * @NL80211_BAND_ATTR_HT_MCS_SET: 16-byte attribute containing the MCS set as
 *	defined in 802.11n
 * @NL80211_BAND_ATTR_HT_CAPA: HT capabilities, as in the HT information IE
 * @NL80211_BAND_ATTR_HT_AMPDU_FACTOR: A-MPDU factor, as in 11n
 * @NL80211_BAND_ATTR_HT_AMPDU_DENSITY: A-MPDU density, as in 11n
 * @NL80211_BAND_ATTR_MAX: highest band attribute currently defined
 * @__NL80211_BAND_ATTR_AFTER_LAST: internal use
 */
enum nl80211_band_attr {
	__NL80211_BAND_ATTR_INVALID,
	NL80211_BAND_ATTR_FREQS,
	NL80211_BAND_ATTR_RATES,

	NL80211_BAND_ATTR_HT_MCS_SET,
	NL80211_BAND_ATTR_HT_CAPA,
	NL80211_BAND_ATTR_HT_AMPDU_FACTOR,
	NL80211_BAND_ATTR_HT_AMPDU_DENSITY,

	/* keep last */
	__NL80211_BAND_ATTR_AFTER_LAST,
	NL80211_BAND_ATTR_MAX = __NL80211_BAND_ATTR_AFTER_LAST - 1
};

#define NL80211_BAND_ATTR_HT_CAPA NL80211_BAND_ATTR_HT_CAPA

/**
 * enum nl80211_frequency_attr - frequency attributes
 * @__NL80211_FREQUENCY_ATTR_INVALID: attribute number 0 is reserved
 * @NL80211_FREQUENCY_ATTR_FREQ: Frequency in MHz
 * @NL80211_FREQUENCY_ATTR_DISABLED: Channel is disabled in current
 *	regulatory domain.
 * @NL80211_FREQUENCY_ATTR_PASSIVE_SCAN: Only passive scanning is
 *	permitted on this channel in current regulatory domain.
 * @NL80211_FREQUENCY_ATTR_NO_IBSS: IBSS networks are not permitted
 *	on this channel in current regulatory domain.
 * @NL80211_FREQUENCY_ATTR_RADAR: Radar detection is mandatory
 *	on this channel in current regulatory domain.
 * @NL80211_FREQUENCY_ATTR_MAX_TX_POWER: Maximum transmission power in mBm
 *	(100 * dBm).
 * @NL80211_FREQUENCY_ATTR_MAX: highest frequency attribute number
 *	currently defined
 * @__NL80211_FREQUENCY_ATTR_AFTER_LAST: internal use
 */
enum nl80211_frequency_attr {
	__NL80211_FREQUENCY_ATTR_INVALID,
	NL80211_FREQUENCY_ATTR_FREQ,
	NL80211_FREQUENCY_ATTR_DISABLED,
	NL80211_FREQUENCY_ATTR_PASSIVE_SCAN,
	NL80211_FREQUENCY_ATTR_NO_IBSS,
	NL80211_FREQUENCY_ATTR_RADAR,
	NL80211_FREQUENCY_ATTR_MAX_TX_POWER,

	/* keep last */
	__NL80211_FREQUENCY_ATTR_AFTER_LAST,
	NL80211_FREQUENCY_ATTR_MAX = __NL80211_FREQUENCY_ATTR_AFTER_LAST - 1
};

#define NL80211_FREQUENCY_ATTR_MAX_TX_POWER NL80211_FREQUENCY_ATTR_MAX_TX_POWER

/**
 * enum nl80211_bitrate_attr - bitrate attributes
 * @__NL80211_BITRATE_ATTR_INVALID: attribute number 0 is reserved
 * @NL80211_BITRATE_ATTR_RATE: Bitrate in units of 100 kbps
 * @NL80211_BITRATE_ATTR_2GHZ_SHORTPREAMBLE: Short preamble supported
 *	in 2.4 GHz band.
 * @NL80211_BITRATE_ATTR_MAX: highest bitrate attribute number
 *	currently defined
 * @__NL80211_BITRATE_ATTR_AFTER_LAST: internal use
 */
enum nl80211_bitrate_attr {
	__NL80211_BITRATE_ATTR_INVALID,
	NL80211_BITRATE_ATTR_RATE,
	NL80211_BITRATE_ATTR_2GHZ_SHORTPREAMBLE,

	/* keep last */
	__NL80211_BITRATE_ATTR_AFTER_LAST,
	NL80211_BITRATE_ATTR_MAX = __NL80211_BITRATE_ATTR_AFTER_LAST - 1
};

/**
 * enum nl80211_initiator - Indicates the initiator of a reg domain request
 * @NL80211_REGDOM_SET_BY_CORE: Core queried CRDA for a dynamic world
 * 	regulatory domain.
 * @NL80211_REGDOM_SET_BY_USER: User asked the wireless core to set the
 * 	regulatory domain.
 * @NL80211_REGDOM_SET_BY_DRIVER: a wireless drivers has hinted to the
 * 	wireless core it thinks its knows the regulatory domain we should be in.
 * @NL80211_REGDOM_SET_BY_COUNTRY_IE: the wireless core has received an
 * 	802.11 country information element with regulatory information it
 * 	thinks we should consider. cfg80211 only processes the country
 *	code from the IE, and relies on the regulatory domain information
 *	structure passed by userspace (CRDA) from our wireless-regdb.
 *	If a channel is enabled but the country code indicates it should
 *	be disabled we disable the channel and re-enable it upon disassociation.
 */
enum nl80211_reg_initiator {
	NL80211_REGDOM_SET_BY_CORE,
	NL80211_REGDOM_SET_BY_USER,
	NL80211_REGDOM_SET_BY_DRIVER,
	NL80211_REGDOM_SET_BY_COUNTRY_IE,
};

/**
 * enum nl80211_reg_type - specifies the type of regulatory domain
 * @NL80211_REGDOM_TYPE_COUNTRY: the regulatory domain set is one that pertains
 *	to a specific country. When this is set you can count on the
 *	ISO / IEC 3166 alpha2 country code being valid.
 * @NL80211_REGDOM_TYPE_WORLD: the regulatory set domain is the world regulatory
 * 	domain.
 * @NL80211_REGDOM_TYPE_CUSTOM_WORLD: the regulatory domain set is a custom
 * 	driver specific world regulatory domain. These do not apply system-wide
 * 	and are only applicable to the individual devices which have requested
 * 	them to be applied.
 * @NL80211_REGDOM_TYPE_INTERSECTION: the regulatory domain set is the product
 *	of an intersection between two regulatory domains -- the previously
 *	set regulatory domain on the system and the last accepted regulatory
 *	domain request to be processed.
 */
enum nl80211_reg_type {
	NL80211_REGDOM_TYPE_COUNTRY,
	NL80211_REGDOM_TYPE_WORLD,
	NL80211_REGDOM_TYPE_CUSTOM_WORLD,
	NL80211_REGDOM_TYPE_INTERSECTION,
};

/**
 * enum nl80211_reg_rule_attr - regulatory rule attributes
 * @__NL80211_REG_RULE_ATTR_INVALID: attribute number 0 is reserved
 * @NL80211_ATTR_REG_RULE_FLAGS: a set of flags which specify additional
 * 	considerations for a given frequency range. These are the
 * 	&enum nl80211_reg_rule_flags.
 * @NL80211_ATTR_FREQ_RANGE_START: starting frequencry for the regulatory
 * 	rule in KHz. This is not a center of frequency but an actual regulatory
 * 	band edge.
 * @NL80211_ATTR_FREQ_RANGE_END: ending frequency for the regulatory rule
 * 	in KHz. This is not a center a frequency but an actual regulatory
 * 	band edge.
 * @NL80211_ATTR_FREQ_RANGE_MAX_BW: maximum allowed bandwidth for this
 * 	frequency range, in KHz.
 * @NL80211_ATTR_POWER_RULE_MAX_ANT_GAIN: the maximum allowed antenna gain
 * 	for a given frequency range. The value is in mBi (100 * dBi).
 * 	If you don't have one then don't send this.
 * @NL80211_ATTR_POWER_RULE_MAX_EIRP: the maximum allowed EIRP for
 * 	a given frequency range. The value is in mBm (100 * dBm).
 * @NL80211_REG_RULE_ATTR_MAX: highest regulatory rule attribute number
 *	currently defined
 * @__NL80211_REG_RULE_ATTR_AFTER_LAST: internal use
 */
enum nl80211_reg_rule_attr {
	__NL80211_REG_RULE_ATTR_INVALID,
	NL80211_ATTR_REG_RULE_FLAGS,

	NL80211_ATTR_FREQ_RANGE_START,
	NL80211_ATTR_FREQ_RANGE_END,
	NL80211_ATTR_FREQ_RANGE_MAX_BW,

	NL80211_ATTR_POWER_RULE_MAX_ANT_GAIN,
	NL80211_ATTR_POWER_RULE_MAX_EIRP,

	/* keep last */
	__NL80211_REG_RULE_ATTR_AFTER_LAST,
	NL80211_REG_RULE_ATTR_MAX = __NL80211_REG_RULE_ATTR_AFTER_LAST - 1
};

/**
 * enum nl80211_sched_scan_match_attr - scheduled scan match attributes
 * @__NL80211_SCHED_SCAN_MATCH_ATTR_INVALID: attribute number 0 is reserved
 * @NL80211_SCHED_SCAN_MATCH_ATTR_SSID: SSID to be used for matching,
 * only report BSS with matching SSID.
 * @NL80211_SCHED_SCAN_MATCH_ATTR_RSSI: RSSI threshold (in dBm) for reporting a
 *	BSS in scan results. Filtering is turned off if not specified.
 * @NL80211_SCHED_SCAN_MATCH_ATTR_MAX: highest scheduled scan filter
 *	attribute number currently defined
 * @__NL80211_SCHED_SCAN_MATCH_ATTR_AFTER_LAST: internal use
 */
enum nl80211_sched_scan_match_attr {
	__NL80211_SCHED_SCAN_MATCH_ATTR_INVALID,

	NL80211_SCHED_SCAN_MATCH_ATTR_SSID,
	NL80211_SCHED_SCAN_MATCH_ATTR_RSSI,

	/* keep last */
	__NL80211_SCHED_SCAN_MATCH_ATTR_AFTER_LAST,
	NL80211_SCHED_SCAN_MATCH_ATTR_MAX =
		__NL80211_SCHED_SCAN_MATCH_ATTR_AFTER_LAST - 1
};

/* only for backward compatibility */
#define NL80211_ATTR_SCHED_SCAN_MATCH_SSID NL80211_SCHED_SCAN_MATCH_ATTR_SSID

/**
 * enum nl80211_reg_rule_flags - regulatory rule flags
 *
 * @NL80211_RRF_NO_OFDM: OFDM modulation not allowed
 * @NL80211_RRF_NO_CCK: CCK modulation not allowed
 * @NL80211_RRF_NO_INDOOR: indoor operation not allowed
 * @NL80211_RRF_NO_OUTDOOR: outdoor operation not allowed
 * @NL80211_RRF_DFS: DFS support is required to be used
 * @NL80211_RRF_PTP_ONLY: this is only for Point To Point links
 * @NL80211_RRF_PTMP_ONLY: this is only for Point To Multi Point links
 * @NL80211_RRF_PASSIVE_SCAN: passive scan is required
 * @NL80211_RRF_NO_IBSS: no IBSS is allowed
 */
enum nl80211_reg_rule_flags {
	NL80211_RRF_NO_OFDM		= 1<<0,
	NL80211_RRF_NO_CCK		= 1<<1,
	NL80211_RRF_NO_INDOOR		= 1<<2,
	NL80211_RRF_NO_OUTDOOR		= 1<<3,
	NL80211_RRF_DFS			= 1<<4,
	NL80211_RRF_PTP_ONLY		= 1<<5,
	NL80211_RRF_PTMP_ONLY		= 1<<6,
	NL80211_RRF_PASSIVE_SCAN	= 1<<7,
	NL80211_RRF_NO_IBSS		= 1<<8,
};

/**
 * enum nl80211_dfs_regions - regulatory DFS regions
 *
 * @NL80211_DFS_UNSET: Country has no DFS master region specified
 * @NL80211_DFS_FCC: Country follows DFS master rules from FCC
 * @NL80211_DFS_ETSI: Country follows DFS master rules from ETSI
 * @NL80211_DFS_JP: Country follows DFS master rules from JP/MKK/Telec
 */
enum nl80211_dfs_regions {
	NL80211_DFS_UNSET	= 0,
	NL80211_DFS_FCC		= 1,
	NL80211_DFS_ETSI	= 2,
	NL80211_DFS_JP		= 3,
};

/**
 * enum nl80211_survey_info - survey information
 *
 * These attribute types are used with %NL80211_ATTR_SURVEY_INFO
 * when getting information about a survey.
 *
 * @__NL80211_SURVEY_INFO_INVALID: attribute number 0 is reserved
 * @NL80211_SURVEY_INFO_FREQUENCY: center frequency of channel
 * @NL80211_SURVEY_INFO_NOISE: noise level of channel (u8, dBm)
 * @NL80211_SURVEY_INFO_IN_USE: channel is currently being used
 * @NL80211_SURVEY_INFO_CHANNEL_TIME: amount of time (in ms) that the radio
 *	spent on this channel
 * @NL80211_SURVEY_INFO_CHANNEL_TIME_BUSY: amount of the time the primary
 *	channel was sensed busy (either due to activity or energy detect)
 * @NL80211_SURVEY_INFO_CHANNEL_TIME_EXT_BUSY: amount of time the extension
 *	channel was sensed busy
 * @NL80211_SURVEY_INFO_CHANNEL_TIME_RX: amount of time the radio spent
 *	receiving data
 * @NL80211_SURVEY_INFO_CHANNEL_TIME_TX: amount of time the radio spent
 *	transmitting data
 * @NL80211_SURVEY_INFO_MAX: highest survey info attribute number
 *	currently defined
 * @__NL80211_SURVEY_INFO_AFTER_LAST: internal use
 */
enum nl80211_survey_info {
	__NL80211_SURVEY_INFO_INVALID,
	NL80211_SURVEY_INFO_FREQUENCY,
	NL80211_SURVEY_INFO_NOISE,
	NL80211_SURVEY_INFO_IN_USE,
	NL80211_SURVEY_INFO_CHANNEL_TIME,
	NL80211_SURVEY_INFO_CHANNEL_TIME_BUSY,
	NL80211_SURVEY_INFO_CHANNEL_TIME_EXT_BUSY,
	NL80211_SURVEY_INFO_CHANNEL_TIME_RX,
	NL80211_SURVEY_INFO_CHANNEL_TIME_TX,

	/* keep last */
	__NL80211_SURVEY_INFO_AFTER_LAST,
	NL80211_SURVEY_INFO_MAX = __NL80211_SURVEY_INFO_AFTER_LAST - 1
};

/**
 * enum nl80211_mntr_flags - monitor configuration flags
 *
 * Monitor configuration flags.
 *
 * @__NL80211_MNTR_FLAG_INVALID: reserved
 *
 * @NL80211_MNTR_FLAG_FCSFAIL: pass frames with bad FCS
 * @NL80211_MNTR_FLAG_PLCPFAIL: pass frames with bad PLCP
 * @NL80211_MNTR_FLAG_CONTROL: pass control frames
 * @NL80211_MNTR_FLAG_OTHER_BSS: disable BSSID filtering
 * @NL80211_MNTR_FLAG_COOK_FRAMES: report frames after processing.
 *	overrides all other flags.
 *
 * @__NL80211_MNTR_FLAG_AFTER_LAST: internal use
 * @NL80211_MNTR_FLAG_MAX: highest possible monitor flag
 */
enum nl80211_mntr_flags {
	__NL80211_MNTR_FLAG_INVALID,
	NL80211_MNTR_FLAG_FCSFAIL,
	NL80211_MNTR_FLAG_PLCPFAIL,
	NL80211_MNTR_FLAG_CONTROL,
	NL80211_MNTR_FLAG_OTHER_BSS,
	NL80211_MNTR_FLAG_COOK_FRAMES,

	/* keep last */
	__NL80211_MNTR_FLAG_AFTER_LAST,
	NL80211_MNTR_FLAG_MAX = __NL80211_MNTR_FLAG_AFTER_LAST - 1
};

/**
 * enum nl80211_meshconf_params - mesh configuration parameters
 *
 * Mesh configuration parameters. These can be changed while the mesh is
 * active.
 *
 * @__NL80211_MESHCONF_INVALID: internal use
 *
 * @NL80211_MESHCONF_RETRY_TIMEOUT: specifies the initial retry timeout in
 *	millisecond units, used by the Peer Link Open message
 *
 * @NL80211_MESHCONF_CONFIRM_TIMEOUT: specifies the initial confirm timeout, in
 *	millisecond units, used by the peer link management to close a peer link
 *
 * @NL80211_MESHCONF_HOLDING_TIMEOUT: specifies the holding timeout, in
 *	millisecond units
 *
 * @NL80211_MESHCONF_MAX_PEER_LINKS: maximum number of peer links allowed
 *	on this mesh interface
 *
 * @NL80211_MESHCONF_MAX_RETRIES: specifies the maximum number of peer link
 *	open retries that can be sent to establish a new peer link instance in a
 *	mesh
 *
 * @NL80211_MESHCONF_TTL: specifies the value of TTL field set at a source mesh
 *	point.
 *
 * @NL80211_MESHCONF_AUTO_OPEN_PLINKS: whether we should automatically
 *	open peer links when we detect compatible mesh peers.
 *
 * @NL80211_MESHCONF_HWMP_MAX_PREQ_RETRIES: the number of action frames
 *	containing a PREQ that an MP can send to a particular destination (path
 *	target)
 *
 * @NL80211_MESHCONF_PATH_REFRESH_TIME: how frequently to refresh mesh paths
 *	(in milliseconds)
 *
 * @NL80211_MESHCONF_MIN_DISCOVERY_TIMEOUT: minimum length of time to wait
 *	until giving up on a path discovery (in milliseconds)
 *
 * @NL80211_MESHCONF_HWMP_ACTIVE_PATH_TIMEOUT: The time (in TUs) for which mesh
 *	points receiving a PREQ shall consider the forwarding information from
 *	the root to be valid. (TU = time unit)
 *
 * @NL80211_MESHCONF_HWMP_PREQ_MIN_INTERVAL: The minimum interval of time (in
 *	TUs) during which an MP can send only one action frame containing a PREQ
 *	reference element
 *
 * @NL80211_MESHCONF_HWMP_NET_DIAM_TRVS_TIME: The interval of time (in TUs)
 *	that it takes for an HWMP information element to propagate across the
 *	mesh
 *
 * @NL80211_MESHCONF_HWMP_ROOTMODE: whether root mode is enabled or not
 *
 * @NL80211_MESHCONF_ELEMENT_TTL: specifies the value of TTL field set at a
 *	source mesh point for path selection elements.
 *
 * @NL80211_MESHCONF_HWMP_RANN_INTERVAL:  The interval of time (in TUs) between
 *	root announcements are transmitted.
 *
 * @NL80211_MESHCONF_GATE_ANNOUNCEMENTS: Advertise that this mesh station has
 *	access to a broader network beyond the MBSS.  This is done via Root
 *	Announcement frames.
 *
 * @NL80211_MESHCONF_HWMP_PERR_MIN_INTERVAL: The minimum interval of time (in
 *	TUs) during which a mesh STA can send only one Action frame containing a
 *	PERR element.
 *
 * @NL80211_MESHCONF_FORWARDING: set Mesh STA as forwarding or non-forwarding
 *	or forwarding entity (default is TRUE - forwarding entity)
 *
 * @NL80211_MESHCONF_RSSI_THRESHOLD: RSSI threshold in dBm. This specifies the
 *	threshold for average signal strength of candidate station to establish
 *	a peer link.
 *
 * @NL80211_MESHCONF_SYNC_OFFSET_MAX_NEIGHBOR: maximum number of neighbors
 *	to synchronize to for 11s default synchronization method
 *	(see 11C.12.2.2)
 *
 * @NL80211_MESHCONF_HT_OPMODE: set mesh HT protection mode.
 *
 * @NL80211_MESHCONF_ATTR_MAX: highest possible mesh configuration attribute
 *
 * @NL80211_MESHCONF_HWMP_PATH_TO_ROOT_TIMEOUT: The time (in TUs) for
 *	which mesh STAs receiving a proactive PREQ shall consider the forwarding
 *	information to the root mesh STA to be valid.
 *
 * @NL80211_MESHCONF_HWMP_ROOT_INTERVAL: The interval of time (in TUs) between
 *	proactive PREQs are transmitted.
 *
 * @NL80211_MESHCONF_HWMP_CONFIRMATION_INTERVAL: The minimum interval of time
 *	(in TUs) during which a mesh STA can send only one Action frame
 *	containing a PREQ element for root path confirmation.
 *
 * @__NL80211_MESHCONF_ATTR_AFTER_LAST: internal use
 */
enum nl80211_meshconf_params {
	__NL80211_MESHCONF_INVALID,
	NL80211_MESHCONF_RETRY_TIMEOUT,
	NL80211_MESHCONF_CONFIRM_TIMEOUT,
	NL80211_MESHCONF_HOLDING_TIMEOUT,
	NL80211_MESHCONF_MAX_PEER_LINKS,
	NL80211_MESHCONF_MAX_RETRIES,
	NL80211_MESHCONF_TTL,
	NL80211_MESHCONF_AUTO_OPEN_PLINKS,
	NL80211_MESHCONF_HWMP_MAX_PREQ_RETRIES,
	NL80211_MESHCONF_PATH_REFRESH_TIME,
	NL80211_MESHCONF_MIN_DISCOVERY_TIMEOUT,
	NL80211_MESHCONF_HWMP_ACTIVE_PATH_TIMEOUT,
	NL80211_MESHCONF_HWMP_PREQ_MIN_INTERVAL,
	NL80211_MESHCONF_HWMP_NET_DIAM_TRVS_TIME,
	NL80211_MESHCONF_HWMP_ROOTMODE,
	NL80211_MESHCONF_ELEMENT_TTL,
	NL80211_MESHCONF_HWMP_RANN_INTERVAL,
	NL80211_MESHCONF_GATE_ANNOUNCEMENTS,
	NL80211_MESHCONF_HWMP_PERR_MIN_INTERVAL,
	NL80211_MESHCONF_FORWARDING,
	NL80211_MESHCONF_RSSI_THRESHOLD,
	NL80211_MESHCONF_SYNC_OFFSET_MAX_NEIGHBOR,
	NL80211_MESHCONF_HT_OPMODE,
	NL80211_MESHCONF_HWMP_PATH_TO_ROOT_TIMEOUT,
	NL80211_MESHCONF_HWMP_ROOT_INTERVAL,
	NL80211_MESHCONF_HWMP_CONFIRMATION_INTERVAL,

	/* keep last */
	__NL80211_MESHCONF_ATTR_AFTER_LAST,
	NL80211_MESHCONF_ATTR_MAX = __NL80211_MESHCONF_ATTR_AFTER_LAST - 1
};

/**
 * enum nl80211_mesh_setup_params - mesh setup parameters
 *
 * Mesh setup parameters.  These are used to start/join a mesh and cannot be
 * changed while the mesh is active.
 *
 * @__NL80211_MESH_SETUP_INVALID: Internal use
 *
 * @NL80211_MESH_SETUP_ENABLE_VENDOR_PATH_SEL: Enable this option to use a
 *	vendor specific path selection algorithm or disable it to use the
 *	default HWMP.
 *
 * @NL80211_MESH_SETUP_ENABLE_VENDOR_METRIC: Enable this option to use a
 *	vendor specific path metric or disable it to use the default Airtime
 *	metric.
 *
 * @NL80211_MESH_SETUP_IE: Information elements for this mesh, for instance, a
 *	robust security network ie, or a vendor specific information element
 *	that vendors will use to identify the path selection methods and
 *	metrics in use.
 *
 * @NL80211_MESH_SETUP_USERSPACE_AUTH: Enable this option if an authentication
 *	daemon will be authenticating mesh candidates.
 *
 * @NL80211_MESH_SETUP_USERSPACE_AMPE: Enable this option if an authentication
 *	daemon will be securing peer link frames.  AMPE is a secured version of
 *	Mesh Peering Management (MPM) and is implemented with the assistance of
 *	a userspace daemon.  When this flag is set, the kernel will send peer
 *	management frames to a userspace daemon that will implement AMPE
 *	functionality (security capabilities selection, key confirmation, and
 *	key management).  When the flag is unset (default), the kernel can
 *	autonomously complete (unsecured) mesh peering without the need of a
 *	userspace daemon.
 *
 * @NL80211_MESH_SETUP_ENABLE_VENDOR_SYNC: Enable this option to use a
 *	vendor specific synchronization method or disable it to use the default
 *	neighbor offset synchronization
 *
 * @NL80211_MESH_SETUP_ATTR_MAX: highest possible mesh setup attribute number
 *
 * @__NL80211_MESH_SETUP_ATTR_AFTER_LAST: Internal use
 */
enum nl80211_mesh_setup_params {
	__NL80211_MESH_SETUP_INVALID,
	NL80211_MESH_SETUP_ENABLE_VENDOR_PATH_SEL,
	NL80211_MESH_SETUP_ENABLE_VENDOR_METRIC,
	NL80211_MESH_SETUP_IE,
	NL80211_MESH_SETUP_USERSPACE_AUTH,
	NL80211_MESH_SETUP_USERSPACE_AMPE,
	NL80211_MESH_SETUP_ENABLE_VENDOR_SYNC,

	/* keep last */
	__NL80211_MESH_SETUP_ATTR_AFTER_LAST,
	NL80211_MESH_SETUP_ATTR_MAX = __NL80211_MESH_SETUP_ATTR_AFTER_LAST - 1
};

/**
 * enum nl80211_txq_attr - TX queue parameter attributes
 * @__NL80211_TXQ_ATTR_INVALID: Attribute number 0 is reserved
 * @NL80211_TXQ_ATTR_AC: AC identifier (NL80211_AC_*)
 * @NL80211_TXQ_ATTR_TXOP: Maximum burst time in units of 32 usecs, 0 meaning
 *	disabled
 * @NL80211_TXQ_ATTR_CWMIN: Minimum contention window [a value of the form
 *	2^n-1 in the range 1..32767]
 * @NL80211_TXQ_ATTR_CWMAX: Maximum contention window [a value of the form
 *	2^n-1 in the range 1..32767]
 * @NL80211_TXQ_ATTR_AIFS: Arbitration interframe space [0..255]
 * @__NL80211_TXQ_ATTR_AFTER_LAST: Internal
 * @NL80211_TXQ_ATTR_MAX: Maximum TXQ attribute number
 */
enum nl80211_txq_attr {
	__NL80211_TXQ_ATTR_INVALID,
	NL80211_TXQ_ATTR_AC,
	NL80211_TXQ_ATTR_TXOP,
	NL80211_TXQ_ATTR_CWMIN,
	NL80211_TXQ_ATTR_CWMAX,
	NL80211_TXQ_ATTR_AIFS,

	/* keep last */
	__NL80211_TXQ_ATTR_AFTER_LAST,
	NL80211_TXQ_ATTR_MAX = __NL80211_TXQ_ATTR_AFTER_LAST - 1
};

enum nl80211_ac {
	NL80211_AC_VO,
	NL80211_AC_VI,
	NL80211_AC_BE,
	NL80211_AC_BK,
	NL80211_NUM_ACS
};

/* backward compat */
#define NL80211_TXQ_ATTR_QUEUE	NL80211_TXQ_ATTR_AC
#define NL80211_TXQ_Q_VO	NL80211_AC_VO
#define NL80211_TXQ_Q_VI	NL80211_AC_VI
#define NL80211_TXQ_Q_BE	NL80211_AC_BE
#define NL80211_TXQ_Q_BK	NL80211_AC_BK

enum nl80211_channel_type {
	NL80211_CHAN_NO_HT,
	NL80211_CHAN_HT20,
	NL80211_CHAN_HT40MINUS,
	NL80211_CHAN_HT40PLUS
};

/**
 * enum nl80211_bss - netlink attributes for a BSS
 *
 * @__NL80211_BSS_INVALID: invalid
 * @NL80211_BSS_BSSID: BSSID of the BSS (6 octets)
 * @NL80211_BSS_FREQUENCY: frequency in MHz (u32)
 * @NL80211_BSS_TSF: TSF of the received probe response/beacon (u64)
 * @NL80211_BSS_BEACON_INTERVAL: beacon interval of the (I)BSS (u16)
 * @NL80211_BSS_CAPABILITY: capability field (CPU order, u16)
 * @NL80211_BSS_INFORMATION_ELEMENTS: binary attribute containing the
 *	raw information elements from the probe response/beacon (bin);
 *	if the %NL80211_BSS_BEACON_IES attribute is present, the IEs here are
 *	from a Probe Response frame; otherwise they are from a Beacon frame.
 *	However, if the driver does not indicate the source of the IEs, these
 *	IEs may be from either frame subtype.
 * @NL80211_BSS_SIGNAL_MBM: signal strength of probe response/beacon
 *	in mBm (100 * dBm) (s32)
 * @NL80211_BSS_SIGNAL_UNSPEC: signal strength of the probe response/beacon
 *	in unspecified units, scaled to 0..100 (u8)
 * @NL80211_BSS_STATUS: status, if this BSS is "used"
 * @NL80211_BSS_SEEN_MS_AGO: age of this BSS entry in ms
 * @NL80211_BSS_BEACON_IES: binary attribute containing the raw information
 *	elements from a Beacon frame (bin); not present if no Beacon frame has
 *	yet been received
 * @__NL80211_BSS_AFTER_LAST: internal
 * @NL80211_BSS_MAX: highest BSS attribute
 */
enum nl80211_bss {
	__NL80211_BSS_INVALID,
	NL80211_BSS_BSSID,
	NL80211_BSS_FREQUENCY,
	NL80211_BSS_TSF,
	NL80211_BSS_BEACON_INTERVAL,
	NL80211_BSS_CAPABILITY,
	NL80211_BSS_INFORMATION_ELEMENTS,
	NL80211_BSS_SIGNAL_MBM,
	NL80211_BSS_SIGNAL_UNSPEC,
	NL80211_BSS_STATUS,
	NL80211_BSS_SEEN_MS_AGO,
	NL80211_BSS_BEACON_IES,

	/* keep last */
	__NL80211_BSS_AFTER_LAST,
	NL80211_BSS_MAX = __NL80211_BSS_AFTER_LAST - 1
};

/**
 * enum nl80211_bss_status - BSS "status"
 * @NL80211_BSS_STATUS_AUTHENTICATED: Authenticated with this BSS.
 * @NL80211_BSS_STATUS_ASSOCIATED: Associated with this BSS.
 * @NL80211_BSS_STATUS_IBSS_JOINED: Joined to this IBSS.
 *
 * The BSS status is a BSS attribute in scan dumps, which
 * indicates the status the interface has wrt. this BSS.
 */
enum nl80211_bss_status {
	NL80211_BSS_STATUS_AUTHENTICATED,
	NL80211_BSS_STATUS_ASSOCIATED,
	NL80211_BSS_STATUS_IBSS_JOINED,
};

/**
 * enum nl80211_auth_type - AuthenticationType
 *
 * @NL80211_AUTHTYPE_OPEN_SYSTEM: Open System authentication
 * @NL80211_AUTHTYPE_SHARED_KEY: Shared Key authentication (WEP only)
 * @NL80211_AUTHTYPE_FT: Fast BSS Transition (IEEE 802.11r)
 * @NL80211_AUTHTYPE_NETWORK_EAP: Network EAP (some Cisco APs and mainly LEAP)
 * @__NL80211_AUTHTYPE_NUM: internal
 * @NL80211_AUTHTYPE_MAX: maximum valid auth algorithm
 * @NL80211_AUTHTYPE_AUTOMATIC: determine automatically (if necessary by
 *	trying multiple times); this is invalid in netlink -- leave out
 *	the attribute for this on CONNECT commands.
 */
enum nl80211_auth_type {
	NL80211_AUTHTYPE_OPEN_SYSTEM,
	NL80211_AUTHTYPE_SHARED_KEY,
	NL80211_AUTHTYPE_FT,
	NL80211_AUTHTYPE_NETWORK_EAP,

	/* keep last */
	__NL80211_AUTHTYPE_NUM,
	NL80211_AUTHTYPE_MAX = __NL80211_AUTHTYPE_NUM - 1,
	NL80211_AUTHTYPE_AUTOMATIC
};

/**
 * enum nl80211_key_type - Key Type
 * @NL80211_KEYTYPE_GROUP: Group (broadcast/multicast) key
 * @NL80211_KEYTYPE_PAIRWISE: Pairwise (unicast/individual) key
 * @NL80211_KEYTYPE_PEERKEY: PeerKey (DLS)
 * @NUM_NL80211_KEYTYPES: number of defined key types
 */
enum nl80211_key_type {
	NL80211_KEYTYPE_GROUP,
	NL80211_KEYTYPE_PAIRWISE,
	NL80211_KEYTYPE_PEERKEY,

	NUM_NL80211_KEYTYPES
};

/**
 * enum nl80211_mfp - Management frame protection state
 * @NL80211_MFP_NO: Management frame protection not used
 * @NL80211_MFP_REQUIRED: Management frame protection required
 */
enum nl80211_mfp {
	NL80211_MFP_NO,
	NL80211_MFP_REQUIRED,
};

enum nl80211_wpa_versions {
	NL80211_WPA_VERSION_1 = 1 << 0,
	NL80211_WPA_VERSION_2 = 1 << 1,
};

/**
 * enum nl80211_key_default_types - key default types
 * @__NL80211_KEY_DEFAULT_TYPE_INVALID: invalid
 * @NL80211_KEY_DEFAULT_TYPE_UNICAST: key should be used as default
 *	unicast key
 * @NL80211_KEY_DEFAULT_TYPE_MULTICAST: key should be used as default
 *	multicast key
 * @NUM_NL80211_KEY_DEFAULT_TYPES: number of default types
 */
enum nl80211_key_default_types {
	__NL80211_KEY_DEFAULT_TYPE_INVALID,
	NL80211_KEY_DEFAULT_TYPE_UNICAST,
	NL80211_KEY_DEFAULT_TYPE_MULTICAST,

	NUM_NL80211_KEY_DEFAULT_TYPES
};

/**
 * enum nl80211_key_attributes - key attributes
 * @__NL80211_KEY_INVALID: invalid
 * @NL80211_KEY_DATA: (temporal) key data; for TKIP this consists of
 *	16 bytes encryption key followed by 8 bytes each for TX and RX MIC
 *	keys
 * @NL80211_KEY_IDX: key ID (u8, 0-3)
 * @NL80211_KEY_CIPHER: key cipher suite (u32, as defined by IEEE 802.11
 *	section 7.3.2.25.1, e.g. 0x000FAC04)
 * @NL80211_KEY_SEQ: transmit key sequence number (IV/PN) for TKIP and
 *	CCMP keys, each six bytes in little endian
 * @NL80211_KEY_DEFAULT: flag indicating default key
 * @NL80211_KEY_DEFAULT_MGMT: flag indicating default management key
 * @NL80211_KEY_TYPE: the key type from enum nl80211_key_type, if not
 *	specified the default depends on whether a MAC address was
 *	given with the command using the key or not (u32)
 * @NL80211_KEY_DEFAULT_TYPES: A nested attribute containing flags
 *	attributes, specifying what a key should be set as default as.
 *	See &enum nl80211_key_default_types.
 * @__NL80211_KEY_AFTER_LAST: internal
 * @NL80211_KEY_MAX: highest key attribute
 */
enum nl80211_key_attributes {
	__NL80211_KEY_INVALID,
	NL80211_KEY_DATA,
	NL80211_KEY_IDX,
	NL80211_KEY_CIPHER,
	NL80211_KEY_SEQ,
	NL80211_KEY_DEFAULT,
	NL80211_KEY_DEFAULT_MGMT,
	NL80211_KEY_TYPE,
	NL80211_KEY_DEFAULT_TYPES,

	/* keep last */
	__NL80211_KEY_AFTER_LAST,
	NL80211_KEY_MAX = __NL80211_KEY_AFTER_LAST - 1
};

/**
 * enum nl80211_tx_rate_attributes - TX rate set attributes
 * @__NL80211_TXRATE_INVALID: invalid
 * @NL80211_TXRATE_LEGACY: Legacy (non-MCS) rates allowed for TX rate selection
 *	in an array of rates as defined in IEEE 802.11 7.3.2.2 (u8 values with
 *	1 = 500 kbps) but without the IE length restriction (at most
 *	%NL80211_MAX_SUPP_RATES in a single array).
 * @NL80211_TXRATE_MCS: HT (MCS) rates allowed for TX rate selection
 *	in an array of MCS numbers.
 * @__NL80211_TXRATE_AFTER_LAST: internal
 * @NL80211_TXRATE_MAX: highest TX rate attribute
 */
enum nl80211_tx_rate_attributes {
	__NL80211_TXRATE_INVALID,
	NL80211_TXRATE_LEGACY,
	NL80211_TXRATE_MCS,

	/* keep last */
	__NL80211_TXRATE_AFTER_LAST,
	NL80211_TXRATE_MAX = __NL80211_TXRATE_AFTER_LAST - 1
};

/**
 * enum nl80211_band - Frequency band
 * @NL80211_BAND_2GHZ: 2.4 GHz ISM band
 * @NL80211_BAND_5GHZ: around 5 GHz band (4.9 - 5.7 GHz)
 */
enum nl80211_band {
	NL80211_BAND_2GHZ,
	NL80211_BAND_5GHZ,
};

/**
 * enum nl80211_ps_state - powersave state
 * @NL80211_PS_DISABLED: powersave is disabled
 * @NL80211_PS_ENABLED: powersave is enabled
 */
enum nl80211_ps_state {
	NL80211_PS_DISABLED,
	NL80211_PS_ENABLED,
};

/**
 * enum nl80211_attr_cqm - connection quality monitor attributes
 * @__NL80211_ATTR_CQM_INVALID: invalid
 * @NL80211_ATTR_CQM_RSSI_THOLD: RSSI threshold in dBm. This value specifies
 *	the threshold for the RSSI level at which an event will be sent. Zero
 *	to disable.
 * @NL80211_ATTR_CQM_RSSI_HYST: RSSI hysteresis in dBm. This value specifies
 *	the minimum amount the RSSI level must change after an event before a
 *	new event may be issued (to reduce effects of RSSI oscillation).
 * @NL80211_ATTR_CQM_RSSI_THRESHOLD_EVENT: RSSI threshold event
 * @NL80211_ATTR_CQM_PKT_LOSS_EVENT: a u32 value indicating that this many
 *	consecutive packets were not acknowledged by the peer
 * @__NL80211_ATTR_CQM_AFTER_LAST: internal
 * @NL80211_ATTR_CQM_MAX: highest key attribute
 */
enum nl80211_attr_cqm {
	__NL80211_ATTR_CQM_INVALID,
	NL80211_ATTR_CQM_RSSI_THOLD,
	NL80211_ATTR_CQM_RSSI_HYST,
	NL80211_ATTR_CQM_RSSI_THRESHOLD_EVENT,
	NL80211_ATTR_CQM_PKT_LOSS_EVENT,

	/* keep last */
	__NL80211_ATTR_CQM_AFTER_LAST,
	NL80211_ATTR_CQM_MAX = __NL80211_ATTR_CQM_AFTER_LAST - 1
};

/**
 * enum nl80211_cqm_rssi_threshold_event - RSSI threshold event
 * @NL80211_CQM_RSSI_THRESHOLD_EVENT_LOW: The RSSI level is lower than the
 *      configured threshold
 * @NL80211_CQM_RSSI_THRESHOLD_EVENT_HIGH: The RSSI is higher than the
 *      configured threshold
 * @NL80211_CQM_RSSI_BEACON_LOSS_EVENT: The device experienced beacon loss.
 *	(Note that deauth/disassoc will still follow if the AP is not
 *	available. This event might get used as roaming event, etc.)
 */
enum nl80211_cqm_rssi_threshold_event {
	NL80211_CQM_RSSI_THRESHOLD_EVENT_LOW,
	NL80211_CQM_RSSI_THRESHOLD_EVENT_HIGH,
	NL80211_CQM_RSSI_BEACON_LOSS_EVENT,
};


/**
 * enum nl80211_tx_power_setting - TX power adjustment
 * @NL80211_TX_POWER_AUTOMATIC: automatically determine transmit power
 * @NL80211_TX_POWER_LIMITED: limit TX power by the mBm parameter
 * @NL80211_TX_POWER_FIXED: fix TX power to the mBm parameter
 */
enum nl80211_tx_power_setting {
	NL80211_TX_POWER_AUTOMATIC,
	NL80211_TX_POWER_LIMITED,
	NL80211_TX_POWER_FIXED,
};

/**
 * enum nl80211_wowlan_packet_pattern_attr - WoWLAN packet pattern attribute
 * @__NL80211_WOWLAN_PKTPAT_INVALID: invalid number for nested attribute
 * @NL80211_WOWLAN_PKTPAT_PATTERN: the pattern, values where the mask has
 *	a zero bit are ignored
 * @NL80211_WOWLAN_PKTPAT_MASK: pattern mask, must be long enough to have
 *	a bit for each byte in the pattern. The lowest-order bit corresponds
 *	to the first byte of the pattern, but the bytes of the pattern are
 *	in a little-endian-like format, i.e. the 9th byte of the pattern
 *	corresponds to the lowest-order bit in the second byte of the mask.
 *	For example: The match 00:xx:00:00:xx:00:00:00:00:xx:xx:xx (where
 *	xx indicates "don't care") would be represented by a pattern of
 *	twelve zero bytes, and a mask of "0xed,0x07".
 *	Note that the pattern matching is done as though frames were not
 *	802.11 frames but 802.3 frames, i.e. the frame is fully unpacked
 *	first (including SNAP header unpacking) and then matched.
 * @NUM_NL80211_WOWLAN_PKTPAT: number of attributes
 * @MAX_NL80211_WOWLAN_PKTPAT: max attribute number
 */
enum nl80211_wowlan_packet_pattern_attr {
	__NL80211_WOWLAN_PKTPAT_INVALID,
	NL80211_WOWLAN_PKTPAT_MASK,
	NL80211_WOWLAN_PKTPAT_PATTERN,

	NUM_NL80211_WOWLAN_PKTPAT,
	MAX_NL80211_WOWLAN_PKTPAT = NUM_NL80211_WOWLAN_PKTPAT - 1,
};

/**
 * struct nl80211_wowlan_pattern_support - pattern support information
 * @max_patterns: maximum number of patterns supported
 * @min_pattern_len: minimum length of each pattern
 * @max_pattern_len: maximum length of each pattern
 *
 * This struct is carried in %NL80211_WOWLAN_TRIG_PKT_PATTERN when
 * that is part of %NL80211_ATTR_WOWLAN_TRIGGERS_SUPPORTED in the
 * capability information given by the kernel to userspace.
 */
struct nl80211_wowlan_pattern_support {
	__u32 max_patterns;
	__u32 min_pattern_len;
	__u32 max_pattern_len;
} __attribute__((packed));

/**
 * enum nl80211_wowlan_triggers - WoWLAN trigger definitions
 * @__NL80211_WOWLAN_TRIG_INVALID: invalid number for nested attributes
 * @NL80211_WOWLAN_TRIG_ANY: wake up on any activity, do not really put
 *	the chip into a special state -- works best with chips that have
 *	support for low-power operation already (flag)
 * @NL80211_WOWLAN_TRIG_DISCONNECT: wake up on disconnect, the way disconnect
 *	is detected is implementation-specific (flag)
 * @NL80211_WOWLAN_TRIG_MAGIC_PKT: wake up on magic packet (6x 0xff, followed
 *	by 16 repetitions of MAC addr, anywhere in payload) (flag)
 * @NL80211_WOWLAN_TRIG_PKT_PATTERN: wake up on the specified packet patterns
 *	which are passed in an array of nested attributes, each nested attribute
 *	defining a with attributes from &struct nl80211_wowlan_trig_pkt_pattern.
 *	Each pattern defines a wakeup packet. The matching is done on the MSDU,
 *	i.e. as though the packet was an 802.3 packet, so the pattern matching
 *	is done after the packet is converted to the MSDU.
 *
 *	In %NL80211_ATTR_WOWLAN_TRIGGERS_SUPPORTED, it is a binary attribute
 *	carrying a &struct nl80211_wowlan_pattern_support.
 * @NL80211_WOWLAN_TRIG_GTK_REKEY_SUPPORTED: Not a real trigger, and cannot be
 *	used when setting, used only to indicate that GTK rekeying is supported
 *	by the device (flag)
 * @NL80211_WOWLAN_TRIG_GTK_REKEY_FAILURE: wake up on GTK rekey failure (if
 *	done by the device) (flag)
 * @NL80211_WOWLAN_TRIG_EAP_IDENT_REQUEST: wake up on EAP Identity Request
 *	packet (flag)
 * @NL80211_WOWLAN_TRIG_4WAY_HANDSHAKE: wake up on 4-way handshake (flag)
 * @NL80211_WOWLAN_TRIG_RFKILL_RELEASE: wake up when rfkill is released
 *	(on devices that have rfkill in the device) (flag)
 * @NUM_NL80211_WOWLAN_TRIG: number of wake on wireless triggers
 * @MAX_NL80211_WOWLAN_TRIG: highest wowlan trigger attribute number
 */
enum nl80211_wowlan_triggers {
	__NL80211_WOWLAN_TRIG_INVALID,
	NL80211_WOWLAN_TRIG_ANY,
	NL80211_WOWLAN_TRIG_DISCONNECT,
	NL80211_WOWLAN_TRIG_MAGIC_PKT,
	NL80211_WOWLAN_TRIG_PKT_PATTERN,
	NL80211_WOWLAN_TRIG_GTK_REKEY_SUPPORTED,
	NL80211_WOWLAN_TRIG_GTK_REKEY_FAILURE,
	NL80211_WOWLAN_TRIG_EAP_IDENT_REQUEST,
	NL80211_WOWLAN_TRIG_4WAY_HANDSHAKE,
	NL80211_WOWLAN_TRIG_RFKILL_RELEASE,

	/* keep last */
	NUM_NL80211_WOWLAN_TRIG,
	MAX_NL80211_WOWLAN_TRIG = NUM_NL80211_WOWLAN_TRIG - 1
};

/**
 * enum nl80211_iface_limit_attrs - limit attributes
 * @NL80211_IFACE_LIMIT_UNSPEC: (reserved)
 * @NL80211_IFACE_LIMIT_MAX: maximum number of interfaces that
 *	can be chosen from this set of interface types (u32)
 * @NL80211_IFACE_LIMIT_TYPES: nested attribute containing a
 *	flag attribute for each interface type in this set
 * @NUM_NL80211_IFACE_LIMIT: number of attributes
 * @MAX_NL80211_IFACE_LIMIT: highest attribute number
 */
enum nl80211_iface_limit_attrs {
	NL80211_IFACE_LIMIT_UNSPEC,
	NL80211_IFACE_LIMIT_MAX,
	NL80211_IFACE_LIMIT_TYPES,

	/* keep last */
	NUM_NL80211_IFACE_LIMIT,
	MAX_NL80211_IFACE_LIMIT = NUM_NL80211_IFACE_LIMIT - 1
};

/**
 * enum nl80211_if_combination_attrs -- interface combination attributes
 *
 * @NL80211_IFACE_COMB_UNSPEC: (reserved)
 * @NL80211_IFACE_COMB_LIMITS: Nested attributes containing the limits
 *	for given interface types, see &enum nl80211_iface_limit_attrs.
 * @NL80211_IFACE_COMB_MAXNUM: u32 attribute giving the total number of
 *	interfaces that can be created in this group. This number doesn't
 *	apply to interfaces purely managed in software, which are listed
 *	in a separate attribute %NL80211_ATTR_INTERFACES_SOFTWARE.
 * @NL80211_IFACE_COMB_STA_AP_BI_MATCH: flag attribute specifying that
 *	beacon intervals within this group must be all the same even for
 *	infrastructure and AP/GO combinations, i.e. the GO(s) must adopt
 *	the infrastructure network's beacon interval.
 * @NL80211_IFACE_COMB_NUM_CHANNELS: u32 attribute specifying how many
 *	different channels may be used within this group.
 * @NUM_NL80211_IFACE_COMB: number of attributes
 * @MAX_NL80211_IFACE_COMB: highest attribute number
 *
 * Examples:
 *	limits = [ #{STA} <= 1, #{AP} <= 1 ], matching BI, channels = 1, max = 2
 *	=> allows an AP and a STA that must match BIs
 *
 *	numbers = [ #{AP, P2P-GO} <= 8 ], channels = 1, max = 8
 *	=> allows 8 of AP/GO
 *
 *	numbers = [ #{STA} <= 2 ], channels = 2, max = 2
 *	=> allows two STAs on different channels
 *
 *	numbers = [ #{STA} <= 1, #{P2P-client,P2P-GO} <= 3 ], max = 4
 *	=> allows a STA plus three P2P interfaces
 *
 * The list of these four possiblities could completely be contained
 * within the %NL80211_ATTR_INTERFACE_COMBINATIONS attribute to indicate
 * that any of these groups must match.
 *
 * "Combinations" of just a single interface will not be listed here,
 * a single interface of any valid interface type is assumed to always
 * be possible by itself. This means that implicitly, for each valid
 * interface type, the following group always exists:
 *	numbers = [ #{<type>} <= 1 ], channels = 1, max = 1
 */
enum nl80211_if_combination_attrs {
	NL80211_IFACE_COMB_UNSPEC,
	NL80211_IFACE_COMB_LIMITS,
	NL80211_IFACE_COMB_MAXNUM,
	NL80211_IFACE_COMB_STA_AP_BI_MATCH,
	NL80211_IFACE_COMB_NUM_CHANNELS,

	/* keep last */
	NUM_NL80211_IFACE_COMB,
	MAX_NL80211_IFACE_COMB = NUM_NL80211_IFACE_COMB - 1
};


/**
 * enum nl80211_plink_state - state of a mesh peer link finite state machine
 *
 * @NL80211_PLINK_LISTEN: initial state, considered the implicit
 *	state of non existant mesh peer links
 * @NL80211_PLINK_OPN_SNT: mesh plink open frame has been sent to
 *	this mesh peer
 * @NL80211_PLINK_OPN_RCVD: mesh plink open frame has been received
 *	from this mesh peer
 * @NL80211_PLINK_CNF_RCVD: mesh plink confirm frame has been
 *	received from this mesh peer
 * @NL80211_PLINK_ESTAB: mesh peer link is established
 * @NL80211_PLINK_HOLDING: mesh peer link is being closed or cancelled
 * @NL80211_PLINK_BLOCKED: all frames transmitted from this mesh
 *	plink are discarded
 * @NUM_NL80211_PLINK_STATES: number of peer link states
 * @MAX_NL80211_PLINK_STATES: highest numerical value of plink states
 */
enum nl80211_plink_state {
	NL80211_PLINK_LISTEN,
	NL80211_PLINK_OPN_SNT,
	NL80211_PLINK_OPN_RCVD,
	NL80211_PLINK_CNF_RCVD,
	NL80211_PLINK_ESTAB,
	NL80211_PLINK_HOLDING,
	NL80211_PLINK_BLOCKED,

	/* keep last */
	NUM_NL80211_PLINK_STATES,
	MAX_NL80211_PLINK_STATES = NUM_NL80211_PLINK_STATES - 1
};

#define NL80211_KCK_LEN			16
#define NL80211_KEK_LEN			16
#define NL80211_REPLAY_CTR_LEN		8

/**
 * enum nl80211_rekey_data - attributes for GTK rekey offload
 * @__NL80211_REKEY_DATA_INVALID: invalid number for nested attributes
 * @NL80211_REKEY_DATA_KEK: key encryption key (binary)
 * @NL80211_REKEY_DATA_KCK: key confirmation key (binary)
 * @NL80211_REKEY_DATA_REPLAY_CTR: replay counter (binary)
 * @NUM_NL80211_REKEY_DATA: number of rekey attributes (internal)
 * @MAX_NL80211_REKEY_DATA: highest rekey attribute (internal)
 */
enum nl80211_rekey_data {
	__NL80211_REKEY_DATA_INVALID,
	NL80211_REKEY_DATA_KEK,
	NL80211_REKEY_DATA_KCK,
	NL80211_REKEY_DATA_REPLAY_CTR,

	/* keep last */
	NUM_NL80211_REKEY_DATA,
	MAX_NL80211_REKEY_DATA = NUM_NL80211_REKEY_DATA - 1
};

/**
 * enum nl80211_hidden_ssid - values for %NL80211_ATTR_HIDDEN_SSID
 * @NL80211_HIDDEN_SSID_NOT_IN_USE: do not hide SSID (i.e., broadcast it in
 *	Beacon frames)
 * @NL80211_HIDDEN_SSID_ZERO_LEN: hide SSID by using zero-length SSID element
 *	in Beacon frames
 * @NL80211_HIDDEN_SSID_ZERO_CONTENTS: hide SSID by using correct length of SSID
 *	element in Beacon frames but zero out each byte in the SSID
 */
enum nl80211_hidden_ssid {
	NL80211_HIDDEN_SSID_NOT_IN_USE,
	NL80211_HIDDEN_SSID_ZERO_LEN,
	NL80211_HIDDEN_SSID_ZERO_CONTENTS
};

/**
 * enum nl80211_sta_wme_attr - station WME attributes
 * @__NL80211_STA_WME_INVALID: invalid number for nested attribute
 * @NL80211_STA_WME_UAPSD_QUEUES: bitmap of uapsd queues. the format
 *	is the same as the AC bitmap in the QoS info field.
 * @NL80211_STA_WME_MAX_SP: max service period. the format is the same
 *	as the MAX_SP field in the QoS info field (but already shifted down).
 * @__NL80211_STA_WME_AFTER_LAST: internal
 * @NL80211_STA_WME_MAX: highest station WME attribute
 */
enum nl80211_sta_wme_attr {
	__NL80211_STA_WME_INVALID,
	NL80211_STA_WME_UAPSD_QUEUES,
	NL80211_STA_WME_MAX_SP,

	/* keep last */
	__NL80211_STA_WME_AFTER_LAST,
	NL80211_STA_WME_MAX = __NL80211_STA_WME_AFTER_LAST - 1
};

/**
 * enum nl80211_pmksa_candidate_attr - attributes for PMKSA caching candidates
 * @__NL80211_PMKSA_CANDIDATE_INVALID: invalid number for nested attributes
 * @NL80211_PMKSA_CANDIDATE_INDEX: candidate index (u32; the smaller, the higher
 *	priority)
 * @NL80211_PMKSA_CANDIDATE_BSSID: candidate BSSID (6 octets)
 * @NL80211_PMKSA_CANDIDATE_PREAUTH: RSN pre-authentication supported (flag)
 * @NUM_NL80211_PMKSA_CANDIDATE: number of PMKSA caching candidate attributes
 *	(internal)
 * @MAX_NL80211_PMKSA_CANDIDATE: highest PMKSA caching candidate attribute
 *	(internal)
 */
enum nl80211_pmksa_candidate_attr {
	__NL80211_PMKSA_CANDIDATE_INVALID,
	NL80211_PMKSA_CANDIDATE_INDEX,
	NL80211_PMKSA_CANDIDATE_BSSID,
	NL80211_PMKSA_CANDIDATE_PREAUTH,

	/* keep last */
	NUM_NL80211_PMKSA_CANDIDATE,
	MAX_NL80211_PMKSA_CANDIDATE = NUM_NL80211_PMKSA_CANDIDATE - 1
};

/**
 * enum nl80211_tdls_operation - values for %NL80211_ATTR_TDLS_OPERATION
 * @NL80211_TDLS_DISCOVERY_REQ: Send a TDLS discovery request
 * @NL80211_TDLS_SETUP: Setup TDLS link
 * @NL80211_TDLS_TEARDOWN: Teardown a TDLS link which is already established
 * @NL80211_TDLS_ENABLE_LINK: Enable TDLS link
 * @NL80211_TDLS_DISABLE_LINK: Disable TDLS link
 */
enum nl80211_tdls_operation {
	NL80211_TDLS_DISCOVERY_REQ,
	NL80211_TDLS_SETUP,
	NL80211_TDLS_TEARDOWN,
	NL80211_TDLS_ENABLE_LINK,
	NL80211_TDLS_DISABLE_LINK,
};

/*
 * enum nl80211_ap_sme_features - device-integrated AP features
 * Reserved for future use, no bits are defined in
 * NL80211_ATTR_DEVICE_AP_SME yet.
enum nl80211_ap_sme_features {
};
 */

/**
 * enum nl80211_feature_flags - device/driver features
 * @NL80211_FEATURE_SK_TX_STATUS: This driver supports reflecting back
 *	TX status to the socket error queue when requested with the
 *	socket option.
 * @NL80211_FEATURE_HT_IBSS: This driver supports IBSS with HT datarates.
 * @NL80211_FEATURE_INACTIVITY_TIMER: This driver takes care of freeing up
 *	the connected inactive stations in AP mode.
 */
enum nl80211_feature_flags {
	NL80211_FEATURE_SK_TX_STATUS	= 1 << 0,
	NL80211_FEATURE_HT_IBSS		= 1 << 1,
	NL80211_FEATURE_INACTIVITY_TIMER = 1 << 2,
};

/**
 * enum nl80211_probe_resp_offload_support_attr - optional supported
 *	protocols for probe-response offloading by the driver/FW.
 *	To be used with the %NL80211_ATTR_PROBE_RESP_OFFLOAD attribute.
 *	Each enum value represents a bit in the bitmap of supported
 *	protocols. Typically a subset of probe-requests belonging to a
 *	supported protocol will be excluded from offload and uploaded
 *	to the host.
 *
 * @NL80211_PROBE_RESP_OFFLOAD_SUPPORT_WPS: Support for WPS ver. 1
 * @NL80211_PROBE_RESP_OFFLOAD_SUPPORT_WPS2: Support for WPS ver. 2
 * @NL80211_PROBE_RESP_OFFLOAD_SUPPORT_P2P: Support for P2P
 * @NL80211_PROBE_RESP_OFFLOAD_SUPPORT_80211U: Support for 802.11u
 */
enum nl80211_probe_resp_offload_support_attr {
	NL80211_PROBE_RESP_OFFLOAD_SUPPORT_WPS =	1<<0,
	NL80211_PROBE_RESP_OFFLOAD_SUPPORT_WPS2 =	1<<1,
	NL80211_PROBE_RESP_OFFLOAD_SUPPORT_P2P =	1<<2,
	NL80211_PROBE_RESP_OFFLOAD_SUPPORT_80211U =	1<<3,
};

#endif /* __LINUX_NL80211_H */<|MERGE_RESOLUTION|>--- conflicted
+++ resolved
@@ -1542,12 +1542,9 @@
 
 #define NL80211_MIN_REMAIN_ON_CHANNEL_TIME	10
 
-<<<<<<< HEAD
-=======
 /* default RSSI threshold for scan results if none specified. */
 #define NL80211_SCAN_RSSI_THOLD_OFF		-300
 
->>>>>>> 42fb0b02
 /**
  * enum nl80211_iftype - (virtual) interface types
  *
