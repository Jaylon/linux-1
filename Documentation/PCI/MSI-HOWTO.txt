		The MSI Driver Guide HOWTO
	Tom L Nguyen tom.l.nguyen@intel.com
			10/03/2003
	Revised Feb 12, 2004 by Martine Silbermann
		email: Martine.Silbermann@hp.com
	Revised Jun 25, 2004 by Tom L Nguyen
	Revised Jul  9, 2008 by Matthew Wilcox <willy@linux.intel.com>
		Copyright 2003, 2008 Intel Corporation

1. About this guide

This guide describes the basics of Message Signaled Interrupts (MSIs),
the advantages of using MSI over traditional interrupt mechanisms, how
to change your driver to use MSI or MSI-X and some basic diagnostics to
try if a device doesn't support MSIs.


2. What are MSIs?

A Message Signaled Interrupt is a write from the device to a special
address which causes an interrupt to be received by the CPU.

The MSI capability was first specified in PCI 2.2 and was later enhanced
in PCI 3.0 to allow each interrupt to be masked individually.  The MSI-X
capability was also introduced with PCI 3.0.  It supports more interrupts
per device than MSI and allows interrupts to be independently configured.

Devices may support both MSI and MSI-X, but only one can be enabled at
a time.


3. Why use MSIs?

There are three reasons why using MSIs can give an advantage over
traditional pin-based interrupts.

Pin-based PCI interrupts are often shared amongst several devices.
To support this, the kernel must call each interrupt handler associated
with an interrupt, which leads to reduced performance for the system as
a whole.  MSIs are never shared, so this problem cannot arise.

When a device writes data to memory, then raises a pin-based interrupt,
it is possible that the interrupt may arrive before all the data has
arrived in memory (this becomes more likely with devices behind PCI-PCI
bridges).  In order to ensure that all the data has arrived in memory,
the interrupt handler must read a register on the device which raised
the interrupt.  PCI transaction ordering rules require that all the data
arrive in memory before the value may be returned from the register.
Using MSIs avoids this problem as the interrupt-generating write cannot
pass the data writes, so by the time the interrupt is raised, the driver
knows that all the data has arrived in memory.

PCI devices can only support a single pin-based interrupt per function.
Often drivers have to query the device to find out what event has
occurred, slowing down interrupt handling for the common case.  With
MSIs, a device can support more interrupts, allowing each interrupt
to be specialised to a different purpose.  One possible design gives
infrequent conditions (such as errors) their own interrupt which allows
the driver to handle the normal interrupt handling path more efficiently.
Other possible designs include giving one interrupt to each packet queue
in a network card or each port in a storage controller.


4. How to use MSIs

PCI devices are initialised to use pin-based interrupts.  The device
driver has to set up the device to use MSI or MSI-X.  Not all machines
support MSIs correctly, and for those machines, the APIs described below
will simply fail and the device will continue to use pin-based interrupts.

4.1 Include kernel support for MSIs

To support MSI or MSI-X, the kernel must be built with the CONFIG_PCI_MSI
option enabled.  This option is only available on some architectures,
and it may depend on some other options also being set.  For example,
on x86, you must also enable X86_UP_APIC or SMP in order to see the
CONFIG_PCI_MSI option.

4.2 Using MSI

Most of the hard work is done for the driver in the PCI layer.  It simply
has to request that the PCI layer set up the MSI capability for this
device.

4.2.1 pci_enable_msi_range

int pci_enable_msi_range(struct pci_dev *dev, int minvec, int maxvec)

This function allows a device driver to request any number of MSI
interrupts within specified range from 'minvec' to 'maxvec'.

<<<<<<< HEAD
If this function returns a positive number it indicates the number of
MSI interrupts that have been successfully allocated.  In this case
the device is switched from pin-based interrupt mode to MSI mode and
updates dev->irq to be the lowest of the new interrupts assigned to it.
The other interrupts assigned to the device are in the range dev->irq
to dev->irq + returned value - 1.  Device driver can use the returned
number of successfully allocated MSI interrupts to further allocate
and initialize device resources.

If this function returns a negative number, it indicates an error and
the driver should not attempt to request any more MSI interrupts for
this device.

This function should be called before the driver calls request_irq(),
because MSI interrupts are delivered via vectors that are different
from the vector of a pin-based interrupt.

It is ideal if drivers can cope with a variable number of MSI interrupts;
there are many reasons why the platform may not be able to provide the
exact number that a driver asks for.

There could be devices that can not operate with just any number of MSI
interrupts within a range.  See chapter 4.3.1.3 to get the idea how to
handle such devices for MSI-X - the same logic applies to MSI.
=======
4.2.2 pci_enable_msi_range

int pci_enable_msi_range(struct pci_dev *dev, int minvec, int maxvec)

This function allows a device driver to request any number of MSI
interrupts within specified range from 'minvec' to 'maxvec'.

If this function returns a positive number it indicates the number of
MSI interrupts that have been successfully allocated.  In this case
the device is switched from pin-based interrupt mode to MSI mode and
updates dev->irq to be the lowest of the new interrupts assigned to it.
The other interrupts assigned to the device are in the range dev->irq
to dev->irq + returned value - 1.  Device driver can use the returned
number of successfully allocated MSI interrupts to further allocate
and initialize device resources.

If this function returns a negative number, it indicates an error and
the driver should not attempt to request any more MSI interrupts for
this device.

This function should be called before the driver calls request_irq(),
because MSI interrupts are delivered via vectors that are different
from the vector of a pin-based interrupt.

It is ideal if drivers can cope with a variable number of MSI interrupts;
there are many reasons why the platform may not be able to provide the
exact number that a driver asks for.

There could be devices that can not operate with just any number of MSI
interrupts within a range.  See chapter 4.3.1.3 to get the idea how to
handle such devices for MSI-X - the same logic applies to MSI.

4.2.1.1 Maximum possible number of MSI interrupts

The typical usage of MSI interrupts is to allocate as many vectors as
possible, likely up to the limit returned by pci_msi_vec_count() function:

static int foo_driver_enable_msi(struct pci_dev *pdev, int nvec)
{
	return pci_enable_msi_range(pdev, 1, nvec);
}

Note the value of 'minvec' parameter is 1.  As 'minvec' is inclusive,
the value of 0 would be meaningless and could result in error.

Some devices have a minimal limit on number of MSI interrupts.
In this case the function could look like this:

static int foo_driver_enable_msi(struct pci_dev *pdev, int nvec)
{
	return pci_enable_msi_range(pdev, FOO_DRIVER_MINIMUM_NVEC, nvec);
}

4.2.1.2 Exact number of MSI interrupts

If a driver is unable or unwilling to deal with a variable number of MSI
interrupts it could request a particular number of interrupts by passing
that number to pci_enable_msi_range() function as both 'minvec' and 'maxvec'
parameters:

static int foo_driver_enable_msi(struct pci_dev *pdev, int nvec)
{
	return pci_enable_msi_range(pdev, nvec, nvec);
}

Note, unlike pci_enable_msi_exact() function, which could be also used to
enable a particular number of MSI-X interrupts, pci_enable_msi_range()
returns either a negative errno or 'nvec' (not negative errno or 0 - as
pci_enable_msi_exact() does).

4.2.1.3 Single MSI mode

The most notorious example of the request type described above is
enabling the single MSI mode for a device.  It could be done by passing
two 1s as 'minvec' and 'maxvec':

static int foo_driver_enable_single_msi(struct pci_dev *pdev)
{
	return pci_enable_msi_range(pdev, 1, 1);
}

Note, unlike pci_enable_msi() function, which could be also used to
enable the single MSI mode, pci_enable_msi_range() returns either a
negative errno or 1 (not negative errno or 0 - as pci_enable_msi()
does).

4.2.3 pci_enable_msi_exact

int pci_enable_msi_exact(struct pci_dev *dev, int nvec)

This variation on pci_enable_msi_range() call allows a device driver to
request exactly 'nvec' MSIs.
>>>>>>> e3703f8c

4.2.1.1 Maximum possible number of MSI interrupts

The typical usage of MSI interrupts is to allocate as many vectors as
possible, likely up to the limit returned by pci_msi_vec_count() function:

static int foo_driver_enable_msi(struct pci_dev *pdev, int nvec)
{
	return pci_enable_msi_range(pdev, 1, nvec);
}

Note the value of 'minvec' parameter is 1.  As 'minvec' is inclusive,
the value of 0 would be meaningless and could result in error.

<<<<<<< HEAD
Some devices have a minimal limit on number of MSI interrupts.
In this case the function could look like this:
=======
By contrast with pci_enable_msi_range() function, pci_enable_msi_exact()
returns zero in case of success, which indicates MSI interrupts have been
successfully allocated.
>>>>>>> e3703f8c

static int foo_driver_enable_msi(struct pci_dev *pdev, int nvec)
{
	return pci_enable_msi_range(pdev, FOO_DRIVER_MINIMUM_NVEC, nvec);
}

4.2.1.2 Exact number of MSI interrupts

If a driver is unable or unwilling to deal with a variable number of MSI
interrupts it could request a particular number of interrupts by passing
that number to pci_enable_msi_range() function as both 'minvec' and 'maxvec'
parameters:

static int foo_driver_enable_msi(struct pci_dev *pdev, int nvec)
{
	return pci_enable_msi_range(pdev, nvec, nvec);
}

4.2.1.3 Single MSI mode

The most notorious example of the request type described above is
enabling the single MSI mode for a device.  It could be done by passing
two 1s as 'minvec' and 'maxvec':

static int foo_driver_enable_single_msi(struct pci_dev *pdev)
{
	return pci_enable_msi_range(pdev, 1, 1);
}

4.2.2 pci_disable_msi

void pci_disable_msi(struct pci_dev *dev)

This function should be used to undo the effect of pci_enable_msi_range().
Calling it restores dev->irq to the pin-based interrupt number and frees
the previously allocated MSIs.  The interrupts may subsequently be assigned
to another device, so drivers should not cache the value of dev->irq.

Before calling this function, a device driver must always call free_irq()
on any interrupt for which it previously called request_irq().
Failure to do so results in a BUG_ON(), leaving the device with
MSI enabled and thus leaking its vector.

<<<<<<< HEAD
4.2.3 pci_msi_vec_count
=======
4.2.4 pci_msi_vec_count
>>>>>>> e3703f8c

int pci_msi_vec_count(struct pci_dev *dev)

This function could be used to retrieve the number of MSI vectors the
device requested (via the Multiple Message Capable register). The MSI
specification only allows the returned value to be a power of two,
up to a maximum of 2^5 (32).

If this function returns a negative number, it indicates the device is
not capable of sending MSIs.

If this function returns a positive number, it indicates the maximum
number of MSI interrupt vectors that could be allocated.

4.3 Using MSI-X

The MSI-X capability is much more flexible than the MSI capability.
It supports up to 2048 interrupts, each of which can be controlled
independently.  To support this flexibility, drivers must use an array of
`struct msix_entry':

struct msix_entry {
	u16 	vector; /* kernel uses to write alloc vector */
	u16	entry; /* driver uses to specify entry */
};

This allows for the device to use these interrupts in a sparse fashion;
for example, it could use interrupts 3 and 1027 and yet allocate only a
two-element array.  The driver is expected to fill in the 'entry' value
in each element of the array to indicate for which entries the kernel
should assign interrupts; it is invalid to fill in two entries with the
same number.

4.3.1 pci_enable_msix_range

int pci_enable_msix_range(struct pci_dev *dev, struct msix_entry *entries,
			  int minvec, int maxvec)

Calling this function asks the PCI subsystem to allocate any number of
MSI-X interrupts within specified range from 'minvec' to 'maxvec'.
The 'entries' argument is a pointer to an array of msix_entry structs
which should be at least 'maxvec' entries in size.

On success, the device is switched into MSI-X mode and the function
returns the number of MSI-X interrupts that have been successfully
allocated.  In this case the 'vector' member in entries numbered from
0 to the returned value - 1 is populated with the interrupt number;
the driver should then call request_irq() for each 'vector' that it
decides to use.  The device driver is responsible for keeping track of the
interrupts assigned to the MSI-X vectors so it can free them again later.
Device driver can use the returned number of successfully allocated MSI-X
interrupts to further allocate and initialize device resources.

If this function returns a negative number, it indicates an error and
the driver should not attempt to allocate any more MSI-X interrupts for
this device.

This function, in contrast with pci_enable_msi_range(), does not adjust
dev->irq.  The device will not generate interrupts for this interrupt
number once MSI-X is enabled.

Device drivers should normally call this function once per device
during the initialization phase.

It is ideal if drivers can cope with a variable number of MSI-X interrupts;
there are many reasons why the platform may not be able to provide the
exact number that a driver asks for.

There could be devices that can not operate with just any number of MSI-X
interrupts within a range.  E.g., an network adapter might need let's say
four vectors per each queue it provides.  Therefore, a number of MSI-X
interrupts allocated should be a multiple of four.  In this case interface
pci_enable_msix_range() can not be used alone to request MSI-X interrupts
(since it can allocate any number within the range, without any notion of
the multiple of four) and the device driver should master a custom logic
to request the required number of MSI-X interrupts.

4.3.1.1 Maximum possible number of MSI-X interrupts

The typical usage of MSI-X interrupts is to allocate as many vectors as
possible, likely up to the limit returned by pci_msix_vec_count() function:
<<<<<<< HEAD

static int foo_driver_enable_msix(struct foo_adapter *adapter, int nvec)
{
	return pci_enable_msi_range(adapter->pdev, adapter->msix_entries,
				    1, nvec);
}

Note the value of 'minvec' parameter is 1.  As 'minvec' is inclusive,
the value of 0 would be meaningless and could result in error.

Some devices have a minimal limit on number of MSI-X interrupts.
In this case the function could look like this:

static int foo_driver_enable_msix(struct foo_adapter *adapter, int nvec)
{
	return pci_enable_msi_range(adapter->pdev, adapter->msix_entries,
				    FOO_DRIVER_MINIMUM_NVEC, nvec);
=======

static int foo_driver_enable_msix(struct foo_adapter *adapter, int nvec)
{
	return pci_enable_msix_range(adapter->pdev, adapter->msix_entries,
				     1, nvec);
}

Note the value of 'minvec' parameter is 1.  As 'minvec' is inclusive,
the value of 0 would be meaningless and could result in error.

Some devices have a minimal limit on number of MSI-X interrupts.
In this case the function could look like this:

static int foo_driver_enable_msix(struct foo_adapter *adapter, int nvec)
{
	return pci_enable_msix_range(adapter->pdev, adapter->msix_entries,
				     FOO_DRIVER_MINIMUM_NVEC, nvec);
>>>>>>> e3703f8c
}

4.3.1.2 Exact number of MSI-X interrupts

If a driver is unable or unwilling to deal with a variable number of MSI-X
interrupts it could request a particular number of interrupts by passing
that number to pci_enable_msix_range() function as both 'minvec' and 'maxvec'
parameters:

static int foo_driver_enable_msix(struct foo_adapter *adapter, int nvec)
{
<<<<<<< HEAD
	return pci_enable_msi_range(adapter->pdev, adapter->msix_entries,
				    nvec, nvec);
}

=======
	return pci_enable_msix_range(adapter->pdev, adapter->msix_entries,
				     nvec, nvec);
}

Note, unlike pci_enable_msix_exact() function, which could be also used to
enable a particular number of MSI-X interrupts, pci_enable_msix_range()
returns either a negative errno or 'nvec' (not negative errno or 0 - as
pci_enable_msix_exact() does).

>>>>>>> e3703f8c
4.3.1.3 Specific requirements to the number of MSI-X interrupts

As noted above, there could be devices that can not operate with just any
number of MSI-X interrupts within a range.  E.g., let's assume a device that
is only capable sending the number of MSI-X interrupts which is a power of
two.  A routine that enables MSI-X mode for such device might look like this:

/*
 * Assume 'minvec' and 'maxvec' are non-zero
 */
static int foo_driver_enable_msix(struct foo_adapter *adapter,
				  int minvec, int maxvec)
{
	int rc;

	minvec = roundup_pow_of_two(minvec);
	maxvec = rounddown_pow_of_two(maxvec);

	if (minvec > maxvec)
		return -ERANGE;

retry:
	rc = pci_enable_msix_range(adapter->pdev, adapter->msix_entries,
				   maxvec, maxvec);
	/*
	 * -ENOSPC is the only error code allowed to be analized
	 */
	if (rc == -ENOSPC) {
		if (maxvec == 1)
			return -ENOSPC;

		maxvec /= 2;

		if (minvec > maxvec)
			return -ENOSPC;

		goto retry;
	}

	return rc;
}

Note how pci_enable_msix_range() return value is analized for a fallback -
any error code other than -ENOSPC indicates a fatal error and should not
be retried.

<<<<<<< HEAD
4.3.2 pci_disable_msix
=======
4.3.2 pci_enable_msix_exact

int pci_enable_msix_exact(struct pci_dev *dev,
			  struct msix_entry *entries, int nvec)

This variation on pci_enable_msix_range() call allows a device driver to
request exactly 'nvec' MSI-Xs.

If this function returns a negative number, it indicates an error and
the driver should not attempt to allocate any more MSI-X interrupts for
this device.

By contrast with pci_enable_msix_range() function, pci_enable_msix_exact()
returns zero in case of success, which indicates MSI-X interrupts have been
successfully allocated.

Another version of a routine that enables MSI-X mode for a device with
specific requirements described in chapter 4.3.1.3 might look like this:

/*
 * Assume 'minvec' and 'maxvec' are non-zero
 */
static int foo_driver_enable_msix(struct foo_adapter *adapter,
				  int minvec, int maxvec)
{
	int rc;

	minvec = roundup_pow_of_two(minvec);
	maxvec = rounddown_pow_of_two(maxvec);

	if (minvec > maxvec)
		return -ERANGE;

retry:
	rc = pci_enable_msix_exact(adapter->pdev,
				   adapter->msix_entries, maxvec);

	/*
	 * -ENOSPC is the only error code allowed to be analyzed
	 */
	if (rc == -ENOSPC) {
		if (maxvec == 1)
			return -ENOSPC;

		maxvec /= 2;

		if (minvec > maxvec)
			return -ENOSPC;

		goto retry;
	} else if (rc < 0) {
		return rc;
	}

	return maxvec;
}

4.3.3 pci_disable_msix
>>>>>>> e3703f8c

void pci_disable_msix(struct pci_dev *dev)

This function should be used to undo the effect of pci_enable_msix_range().
It frees the previously allocated MSI-X interrupts. The interrupts may
subsequently be assigned to another device, so drivers should not cache
the value of the 'vector' elements over a call to pci_disable_msix().

Before calling this function, a device driver must always call free_irq()
on any interrupt for which it previously called request_irq().
Failure to do so results in a BUG_ON(), leaving the device with
MSI-X enabled and thus leaking its vector.

4.3.3 The MSI-X Table

The MSI-X capability specifies a BAR and offset within that BAR for the
MSI-X Table.  This address is mapped by the PCI subsystem, and should not
be accessed directly by the device driver.  If the driver wishes to
mask or unmask an interrupt, it should call disable_irq() / enable_irq().

4.3.4 pci_msix_vec_count

int pci_msix_vec_count(struct pci_dev *dev)

This function could be used to retrieve number of entries in the device
MSI-X table.

If this function returns a negative number, it indicates the device is
not capable of sending MSI-Xs.

If this function returns a positive number, it indicates the maximum
number of MSI-X interrupt vectors that could be allocated.

4.4 Handling devices implementing both MSI and MSI-X capabilities

If a device implements both MSI and MSI-X capabilities, it can
run in either MSI mode or MSI-X mode, but not both simultaneously.
This is a requirement of the PCI spec, and it is enforced by the
PCI layer.  Calling pci_enable_msi_range() when MSI-X is already
enabled or pci_enable_msix_range() when MSI is already enabled
results in an error.  If a device driver wishes to switch between MSI
and MSI-X at runtime, it must first quiesce the device, then switch
it back to pin-interrupt mode, before calling pci_enable_msi_range()
or pci_enable_msix_range() and resuming operation.  This is not expected
to be a common operation but may be useful for debugging or testing
during development.

4.5 Considerations when using MSIs

4.5.1 Choosing between MSI-X and MSI

If your device supports both MSI-X and MSI capabilities, you should use
the MSI-X facilities in preference to the MSI facilities.  As mentioned
above, MSI-X supports any number of interrupts between 1 and 2048.
In constrast, MSI is restricted to a maximum of 32 interrupts (and
must be a power of two).  In addition, the MSI interrupt vectors must
be allocated consecutively, so the system might not be able to allocate
as many vectors for MSI as it could for MSI-X.  On some platforms, MSI
interrupts must all be targeted at the same set of CPUs whereas MSI-X
interrupts can all be targeted at different CPUs.

4.5.2 Spinlocks

Most device drivers have a per-device spinlock which is taken in the
interrupt handler.  With pin-based interrupts or a single MSI, it is not
necessary to disable interrupts (Linux guarantees the same interrupt will
not be re-entered).  If a device uses multiple interrupts, the driver
must disable interrupts while the lock is held.  If the device sends
a different interrupt, the driver will deadlock trying to recursively
acquire the spinlock.

There are two solutions.  The first is to take the lock with
spin_lock_irqsave() or spin_lock_irq() (see
Documentation/DocBook/kernel-locking).  The second is to specify
IRQF_DISABLED to request_irq() so that the kernel runs the entire
interrupt routine with interrupts disabled.

If your MSI interrupt routine does not hold the lock for the whole time
it is running, the first solution may be best.  The second solution is
normally preferred as it avoids making two transitions from interrupt
disabled to enabled and back again.

4.6 How to tell whether MSI/MSI-X is enabled on a device

Using 'lspci -v' (as root) may show some devices with "MSI", "Message
Signalled Interrupts" or "MSI-X" capabilities.  Each of these capabilities
has an 'Enable' flag which is followed with either "+" (enabled)
or "-" (disabled).


5. MSI quirks

Several PCI chipsets or devices are known not to support MSIs.
The PCI stack provides three ways to disable MSIs:

1. globally
2. on all devices behind a specific bridge
3. on a single device

5.1. Disabling MSIs globally

Some host chipsets simply don't support MSIs properly.  If we're
lucky, the manufacturer knows this and has indicated it in the ACPI
FADT table.  In this case, Linux automatically disables MSIs.
Some boards don't include this information in the table and so we have
to detect them ourselves.  The complete list of these is found near the
quirk_disable_all_msi() function in drivers/pci/quirks.c.

If you have a board which has problems with MSIs, you can pass pci=nomsi
on the kernel command line to disable MSIs on all devices.  It would be
in your best interests to report the problem to linux-pci@vger.kernel.org
including a full 'lspci -v' so we can add the quirks to the kernel.

5.2. Disabling MSIs below a bridge

Some PCI bridges are not able to route MSIs between busses properly.
In this case, MSIs must be disabled on all devices behind the bridge.

Some bridges allow you to enable MSIs by changing some bits in their
PCI configuration space (especially the Hypertransport chipsets such
as the nVidia nForce and Serverworks HT2000).  As with host chipsets,
Linux mostly knows about them and automatically enables MSIs if it can.
If you have a bridge unknown to Linux, you can enable
MSIs in configuration space using whatever method you know works, then
enable MSIs on that bridge by doing:

       echo 1 > /sys/bus/pci/devices/$bridge/msi_bus

where $bridge is the PCI address of the bridge you've enabled (eg
0000:00:0e.0).

To disable MSIs, echo 0 instead of 1.  Changing this value should be
done with caution as it could break interrupt handling for all devices
below this bridge.

Again, please notify linux-pci@vger.kernel.org of any bridges that need
special handling.

5.3. Disabling MSIs on a single device

Some devices are known to have faulty MSI implementations.  Usually this
is handled in the individual device driver, but occasionally it's necessary
to handle this with a quirk.  Some drivers have an option to disable use
of MSI.  While this is a convenient workaround for the driver author,
it is not good practise, and should not be emulated.

5.4. Finding why MSIs are disabled on a device

From the above three sections, you can see that there are many reasons
why MSIs may not be enabled for a given device.  Your first step should
be to examine your dmesg carefully to determine whether MSIs are enabled
for your machine.  You should also check your .config to be sure you
have enabled CONFIG_PCI_MSI.

Then, 'lspci -t' gives the list of bridges above a device.  Reading
/sys/bus/pci/devices/*/msi_bus will tell you whether MSIs are enabled (1)
or disabled (0).  If 0 is found in any of the msi_bus files belonging
to bridges between the PCI root and the device, MSIs are disabled.

It is also worth checking the device driver to see whether it supports MSIs.
For example, it may contain calls to pci_enable_msi_range() or
pci_enable_msix_range().<|MERGE_RESOLUTION|>--- conflicted
+++ resolved
@@ -82,14 +82,25 @@
 has to request that the PCI layer set up the MSI capability for this
 device.
 
-4.2.1 pci_enable_msi_range
+4.2.1 pci_enable_msi
+
+int pci_enable_msi(struct pci_dev *dev)
+
+A successful call allocates ONE interrupt to the device, regardless
+of how many MSIs the device supports.  The device is switched from
+pin-based interrupt mode to MSI mode.  The dev->irq number is changed
+to a new number which represents the message signaled interrupt;
+consequently, this function should be called before the driver calls
+request_irq(), because an MSI is delivered via a vector that is
+different from the vector of a pin-based interrupt.
+
+4.2.2 pci_enable_msi_range
 
 int pci_enable_msi_range(struct pci_dev *dev, int minvec, int maxvec)
 
 This function allows a device driver to request any number of MSI
 interrupts within specified range from 'minvec' to 'maxvec'.
 
-<<<<<<< HEAD
 If this function returns a positive number it indicates the number of
 MSI interrupts that have been successfully allocated.  In this case
 the device is switched from pin-based interrupt mode to MSI mode and
@@ -114,38 +125,6 @@
 There could be devices that can not operate with just any number of MSI
 interrupts within a range.  See chapter 4.3.1.3 to get the idea how to
 handle such devices for MSI-X - the same logic applies to MSI.
-=======
-4.2.2 pci_enable_msi_range
-
-int pci_enable_msi_range(struct pci_dev *dev, int minvec, int maxvec)
-
-This function allows a device driver to request any number of MSI
-interrupts within specified range from 'minvec' to 'maxvec'.
-
-If this function returns a positive number it indicates the number of
-MSI interrupts that have been successfully allocated.  In this case
-the device is switched from pin-based interrupt mode to MSI mode and
-updates dev->irq to be the lowest of the new interrupts assigned to it.
-The other interrupts assigned to the device are in the range dev->irq
-to dev->irq + returned value - 1.  Device driver can use the returned
-number of successfully allocated MSI interrupts to further allocate
-and initialize device resources.
-
-If this function returns a negative number, it indicates an error and
-the driver should not attempt to request any more MSI interrupts for
-this device.
-
-This function should be called before the driver calls request_irq(),
-because MSI interrupts are delivered via vectors that are different
-from the vector of a pin-based interrupt.
-
-It is ideal if drivers can cope with a variable number of MSI interrupts;
-there are many reasons why the platform may not be able to provide the
-exact number that a driver asks for.
-
-There could be devices that can not operate with just any number of MSI
-interrupts within a range.  See chapter 4.3.1.3 to get the idea how to
-handle such devices for MSI-X - the same logic applies to MSI.
 
 4.2.1.1 Maximum possible number of MSI interrupts
 
@@ -207,59 +186,16 @@
 
 This variation on pci_enable_msi_range() call allows a device driver to
 request exactly 'nvec' MSIs.
->>>>>>> e3703f8c
-
-4.2.1.1 Maximum possible number of MSI interrupts
-
-The typical usage of MSI interrupts is to allocate as many vectors as
-possible, likely up to the limit returned by pci_msi_vec_count() function:
-
-static int foo_driver_enable_msi(struct pci_dev *pdev, int nvec)
-{
-	return pci_enable_msi_range(pdev, 1, nvec);
-}
-
-Note the value of 'minvec' parameter is 1.  As 'minvec' is inclusive,
-the value of 0 would be meaningless and could result in error.
-
-<<<<<<< HEAD
-Some devices have a minimal limit on number of MSI interrupts.
-In this case the function could look like this:
-=======
+
+If this function returns a negative number, it indicates an error and
+the driver should not attempt to request any more MSI interrupts for
+this device.
+
 By contrast with pci_enable_msi_range() function, pci_enable_msi_exact()
 returns zero in case of success, which indicates MSI interrupts have been
 successfully allocated.
->>>>>>> e3703f8c
-
-static int foo_driver_enable_msi(struct pci_dev *pdev, int nvec)
-{
-	return pci_enable_msi_range(pdev, FOO_DRIVER_MINIMUM_NVEC, nvec);
-}
-
-4.2.1.2 Exact number of MSI interrupts
-
-If a driver is unable or unwilling to deal with a variable number of MSI
-interrupts it could request a particular number of interrupts by passing
-that number to pci_enable_msi_range() function as both 'minvec' and 'maxvec'
-parameters:
-
-static int foo_driver_enable_msi(struct pci_dev *pdev, int nvec)
-{
-	return pci_enable_msi_range(pdev, nvec, nvec);
-}
-
-4.2.1.3 Single MSI mode
-
-The most notorious example of the request type described above is
-enabling the single MSI mode for a device.  It could be done by passing
-two 1s as 'minvec' and 'maxvec':
-
-static int foo_driver_enable_single_msi(struct pci_dev *pdev)
-{
-	return pci_enable_msi_range(pdev, 1, 1);
-}
-
-4.2.2 pci_disable_msi
+
+4.2.4 pci_disable_msi
 
 void pci_disable_msi(struct pci_dev *dev)
 
@@ -273,11 +209,7 @@
 Failure to do so results in a BUG_ON(), leaving the device with
 MSI enabled and thus leaking its vector.
 
-<<<<<<< HEAD
-4.2.3 pci_msi_vec_count
-=======
 4.2.4 pci_msi_vec_count
->>>>>>> e3703f8c
 
 int pci_msi_vec_count(struct pci_dev *dev)
 
@@ -359,12 +291,11 @@
 
 The typical usage of MSI-X interrupts is to allocate as many vectors as
 possible, likely up to the limit returned by pci_msix_vec_count() function:
-<<<<<<< HEAD
 
 static int foo_driver_enable_msix(struct foo_adapter *adapter, int nvec)
 {
-	return pci_enable_msi_range(adapter->pdev, adapter->msix_entries,
-				    1, nvec);
+	return pci_enable_msix_range(adapter->pdev, adapter->msix_entries,
+				     1, nvec);
 }
 
 Note the value of 'minvec' parameter is 1.  As 'minvec' is inclusive,
@@ -375,27 +306,8 @@
 
 static int foo_driver_enable_msix(struct foo_adapter *adapter, int nvec)
 {
-	return pci_enable_msi_range(adapter->pdev, adapter->msix_entries,
-				    FOO_DRIVER_MINIMUM_NVEC, nvec);
-=======
-
-static int foo_driver_enable_msix(struct foo_adapter *adapter, int nvec)
-{
-	return pci_enable_msix_range(adapter->pdev, adapter->msix_entries,
-				     1, nvec);
-}
-
-Note the value of 'minvec' parameter is 1.  As 'minvec' is inclusive,
-the value of 0 would be meaningless and could result in error.
-
-Some devices have a minimal limit on number of MSI-X interrupts.
-In this case the function could look like this:
-
-static int foo_driver_enable_msix(struct foo_adapter *adapter, int nvec)
-{
 	return pci_enable_msix_range(adapter->pdev, adapter->msix_entries,
 				     FOO_DRIVER_MINIMUM_NVEC, nvec);
->>>>>>> e3703f8c
 }
 
 4.3.1.2 Exact number of MSI-X interrupts
@@ -407,12 +319,6 @@
 
 static int foo_driver_enable_msix(struct foo_adapter *adapter, int nvec)
 {
-<<<<<<< HEAD
-	return pci_enable_msi_range(adapter->pdev, adapter->msix_entries,
-				    nvec, nvec);
-}
-
-=======
 	return pci_enable_msix_range(adapter->pdev, adapter->msix_entries,
 				     nvec, nvec);
 }
@@ -422,7 +328,6 @@
 returns either a negative errno or 'nvec' (not negative errno or 0 - as
 pci_enable_msix_exact() does).
 
->>>>>>> e3703f8c
 4.3.1.3 Specific requirements to the number of MSI-X interrupts
 
 As noted above, there could be devices that can not operate with just any
@@ -469,9 +374,6 @@
 any error code other than -ENOSPC indicates a fatal error and should not
 be retried.
 
-<<<<<<< HEAD
-4.3.2 pci_disable_msix
-=======
 4.3.2 pci_enable_msix_exact
 
 int pci_enable_msix_exact(struct pci_dev *dev,
@@ -530,7 +432,6 @@
 }
 
 4.3.3 pci_disable_msix
->>>>>>> e3703f8c
 
 void pci_disable_msix(struct pci_dev *dev)
 
